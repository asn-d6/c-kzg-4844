#![allow(non_upper_case_globals)]
#![allow(non_camel_case_types)]
#![allow(non_snake_case)]
#![allow(dead_code)]

#[cfg(feature = "serde")]
mod serde;
#[cfg(test)]
mod test_formats;

include!("./generated.rs");

use alloc::string::String;
use alloc::vec::Vec;
use core::ffi::CStr;
use core::fmt;
use core::mem::MaybeUninit;
use core::ops::{Deref, DerefMut};

#[cfg(feature = "std")]
use alloc::ffi::CString;
#[cfg(feature = "std")]
use std::path::Path;
use std::ptr::null_mut;

pub const BYTES_PER_G1_POINT: usize = 48;
pub const BYTES_PER_G2_POINT: usize = 96;

/// Number of G2 points required for the kzg trusted setup.
/// 65 is fixed and is used for providing multiproofs up to 64 field elements.
pub const NUM_G2_POINTS: usize = 65;

/// A trusted (valid) KZG commitment.
// NOTE: this is a type alias to the struct Bytes48, same as [`KZGProof`] in the C header files. To
//       facilitate type safety: proofs and commitments should not be interchangeable, we use a
//       custom implementation.
#[repr(C)]
pub struct KZGCommitment {
    bytes: [u8; BYTES_PER_COMMITMENT],
}

/// A trusted (valid) KZG proof.
// NOTE: this is a type alias to the struct Bytes48, same as [`KZGCommitment`] in the C header
//       files. To facilitate type safety: proofs and commitments should not be interchangeable, we
//       use a custom implementation.
#[repr(C)]
pub struct KZGProof {
    bytes: [u8; BYTES_PER_PROOF],
}

#[derive(Debug)]
pub enum Error {
    /// Wrong number of bytes.
    InvalidBytesLength(String),
    /// The hex string is invalid.
    InvalidHexFormat(String),
    /// The KZG proof is invalid.
    InvalidKzgProof(String),
    /// The KZG commitment is invalid.
    InvalidKzgCommitment(String),
    /// The provided trusted setup is invalid.
    InvalidTrustedSetup(String),
    /// Paired arguments have different lengths.
    MismatchLength(String),
    /// The underlying c-kzg library returned an error.
    CError(C_KZG_RET),
}

#[cfg(feature = "std")]
impl std::error::Error for Error {}

impl fmt::Display for Error {
    fn fmt(&self, f: &mut fmt::Formatter<'_>) -> fmt::Result {
        match self {
            Self::InvalidBytesLength(s)
            | Self::InvalidHexFormat(s)
            | Self::InvalidKzgProof(s)
            | Self::InvalidKzgCommitment(s)
            | Self::InvalidTrustedSetup(s)
            | Self::MismatchLength(s) => f.write_str(s),
            Self::CError(s) => fmt::Debug::fmt(s, f),
        }
    }
}

/// Converts a hex string (with or without the 0x prefix) to bytes.
pub fn hex_to_bytes(hex_str: &str) -> Result<Vec<u8>, Error> {
    let trimmed_str = hex_str.strip_prefix("0x").unwrap_or(hex_str);
    hex::decode(trimmed_str)
        .map_err(|e| Error::InvalidHexFormat(format!("Failed to decode hex: {}", e)))
}

/// Holds the parameters of a kzg trusted setup ceremony.
impl KZGSettings {
    /// Initializes a trusted setup from `FIELD_ELEMENTS_PER_BLOB` g1 points
    /// and 65 g2 points in byte format.
    pub fn load_trusted_setup(
        g1_bytes: &[[u8; BYTES_PER_G1_POINT]],
        g2_bytes: &[[u8; BYTES_PER_G2_POINT]],
    ) -> Result<Self, Error> {
        if g1_bytes.len() != FIELD_ELEMENTS_PER_BLOB {
            return Err(Error::InvalidTrustedSetup(format!(
                "Invalid number of g1 points in trusted setup. Expected {} got {}",
                FIELD_ELEMENTS_PER_BLOB,
                g1_bytes.len()
            )));
        }
        if g2_bytes.len() != NUM_G2_POINTS {
            return Err(Error::InvalidTrustedSetup(format!(
                "Invalid number of g2 points in trusted setup. Expected {} got {}",
                NUM_G2_POINTS,
                g2_bytes.len()
            )));
        }
        let mut kzg_settings = MaybeUninit::<KZGSettings>::uninit();
        unsafe {
            let res = load_trusted_setup(
                kzg_settings.as_mut_ptr(),
                g1_bytes.as_ptr().cast(),
                g1_bytes.len(),
                g2_bytes.as_ptr().cast(),
                g2_bytes.len(),
            );
            if let C_KZG_RET::C_KZG_OK = res {
                Ok(kzg_settings.assume_init())
            } else {
                Err(Error::InvalidTrustedSetup(format!(
                    "Invalid trusted setup: {res:?}",
                )))
            }
        }
    }

    /// Loads the trusted setup parameters from a file. The file format is as follows:
    ///
    /// FIELD_ELEMENTS_PER_BLOB
    /// 65 # This is fixed and is used for providing multiproofs up to 64 field elements.
    /// FIELD_ELEMENT_PER_BLOB g1 byte values
    /// 65 g2 byte values
    #[cfg(feature = "std")]
    pub fn load_trusted_setup_file(file_path: &Path) -> Result<Self, Error> {
        #[cfg(unix)]
        let file_path_bytes = {
            use std::os::unix::prelude::OsStrExt;
            file_path.as_os_str().as_bytes()
        };

        #[cfg(windows)]
        let file_path_bytes = file_path
            .as_os_str()
            .to_str()
            .ok_or_else(|| Error::InvalidTrustedSetup("Unsupported non unicode file path".into()))?
            .as_bytes();

        let file_path = CString::new(file_path_bytes)
            .map_err(|e| Error::InvalidTrustedSetup(format!("Invalid trusted setup file: {e}")))?;

        Self::load_trusted_setup_file_inner(&file_path)
    }

    /// Loads the trusted setup parameters from a file. The file format is as follows:
    ///
    /// FIELD_ELEMENTS_PER_BLOB
    /// 65 # This is fixed and is used for providing multiproofs up to 64 field elements.
    /// FIELD_ELEMENT_PER_BLOB g1 byte values
    /// 65 g2 byte values
    #[cfg(not(feature = "std"))]
    pub fn load_trusted_setup_file(file_path: &CStr) -> Result<Self, Error> {
        Self::load_trusted_setup_file_inner(file_path)
    }

    /// Loads the trusted setup parameters from a file.
    ///
    /// Same as [`load_trusted_setup_file`](Self::load_trusted_setup_file)
    #[cfg_attr(not(feature = "std"), doc = ", but takes a `CStr` instead of a `Path`")]
    /// .
    pub fn load_trusted_setup_file_inner(file_path: &CStr) -> Result<Self, Error> {
        // SAFETY: `b"r\0"` is a valid null-terminated string.
        const MODE: &CStr = unsafe { CStr::from_bytes_with_nul_unchecked(b"r\0") };

        // SAFETY:
        // - .as_ptr(): pointer is not dangling because file_path has not been dropped.
        //    Usage or ptr: File will not be written to it by the c code.
        let file_ptr = unsafe { libc::fopen(file_path.as_ptr(), MODE.as_ptr()) };
        if file_ptr.is_null() {
            #[cfg(not(feature = "std"))]
            return Err(Error::InvalidTrustedSetup(format!(
                "Failed to open trusted setup file {file_path:?}"
            )));

            #[cfg(feature = "std")]
            return Err(Error::InvalidTrustedSetup(format!(
                "Failed to open trusted setup file {file_path:?}: {}",
                std::io::Error::last_os_error()
            )));
        }
        let mut kzg_settings = MaybeUninit::<KZGSettings>::uninit();
        let result = unsafe {
            let res = load_trusted_setup_file(kzg_settings.as_mut_ptr(), file_ptr);
            let _unchecked_close_result = libc::fclose(file_ptr);

            if let C_KZG_RET::C_KZG_OK = res {
                Ok(kzg_settings.assume_init())
            } else {
                Err(Error::InvalidTrustedSetup(format!(
                    "Invalid trusted setup: {res:?}"
                )))
            }
        };

        result
    }
}

impl Drop for KZGSettings {
    fn drop(&mut self) {
        unsafe { free_trusted_setup(self) }
    }
}

impl Blob {
    /// Creates a new blob from a byte array.
    pub const fn new(bytes: [u8; BYTES_PER_BLOB]) -> Self {
        Self { bytes }
    }

    pub fn from_bytes(bytes: &[u8]) -> Result<Self, Error> {
        if bytes.len() != BYTES_PER_BLOB {
            return Err(Error::InvalidBytesLength(format!(
                "Invalid byte length. Expected {} got {}",
                BYTES_PER_BLOB,
                bytes.len(),
            )));
        }
        let mut new_bytes = [0; BYTES_PER_BLOB];
        new_bytes.copy_from_slice(bytes);
        Ok(Self::new(new_bytes))
    }

    pub fn from_hex(hex_str: &str) -> Result<Self, Error> {
        Self::from_bytes(&hex_to_bytes(hex_str)?)
    }

    pub fn cells_to_blob(cells: &[Cell; CELLS_PER_BLOB]) -> Result<Self, Error> {
        let mut blob = MaybeUninit::<Self>::uninit();
        unsafe {
            let res = cells_to_blob(blob.as_mut_ptr(), cells.as_ptr());
            if let C_KZG_RET::C_KZG_OK = res {
                Ok(blob.assume_init())
            } else {
                Err(Error::CError(res))
            }
        }
    }
}

impl AsRef<[u8]> for Blob {
    fn as_ref(&self) -> &[u8] {
        &self.bytes
    }
}

impl Bytes32 {
    /// Creates a new instance from a byte array.
    pub const fn new(bytes: [u8; 32]) -> Self {
        Self { bytes }
    }

    pub fn from_bytes(bytes: &[u8]) -> Result<Self, Error> {
        if bytes.len() != 32 {
            return Err(Error::InvalidBytesLength(format!(
                "Invalid byte length. Expected {} got {}",
                32,
                bytes.len(),
            )));
        }
        let mut new_bytes = [0; 32];
        new_bytes.copy_from_slice(bytes);
        Ok(Self::new(new_bytes))
    }

    pub fn from_hex(hex_str: &str) -> Result<Self, Error> {
        Self::from_bytes(&hex_to_bytes(hex_str)?)
    }
}

impl Bytes48 {
    /// Creates a new instance from a byte array.
    pub const fn new(bytes: [u8; 48]) -> Self {
        Self { bytes }
    }

    pub fn from_bytes(bytes: &[u8]) -> Result<Self, Error> {
        if bytes.len() != 48 {
            return Err(Error::InvalidBytesLength(format!(
                "Invalid byte length. Expected {} got {}",
                48,
                bytes.len(),
            )));
        }
        let mut new_bytes = [0; 48];
        new_bytes.copy_from_slice(bytes);
        Ok(Self::new(new_bytes))
    }

    pub fn from_hex(hex_str: &str) -> Result<Self, Error> {
        Self::from_bytes(&hex_to_bytes(hex_str)?)
    }

    pub fn into_inner(self) -> [u8; 48] {
        self.bytes
    }
}

impl KZGProof {
    pub fn from_bytes(bytes: &[u8]) -> Result<Self, Error> {
        if bytes.len() != BYTES_PER_PROOF {
            return Err(Error::InvalidKzgProof(format!(
                "Invalid byte length. Expected {} got {}",
                BYTES_PER_PROOF,
                bytes.len(),
            )));
        }
        let mut proof_bytes = [0; BYTES_PER_PROOF];
        proof_bytes.copy_from_slice(bytes);
        Ok(Self { bytes: proof_bytes })
    }

    pub fn to_bytes(&self) -> Bytes48 {
        Bytes48 { bytes: self.bytes }
    }

    pub fn as_hex_string(&self) -> String {
        hex::encode(self.bytes)
    }

    pub fn compute_kzg_proof(
        blob: &Blob,
        z_bytes: &Bytes32,
        kzg_settings: &KZGSettings,
    ) -> Result<(Self, Bytes32), Error> {
        let mut kzg_proof = MaybeUninit::<KZGProof>::uninit();
        let mut y_out = MaybeUninit::<Bytes32>::uninit();
        unsafe {
            let res = compute_kzg_proof(
                kzg_proof.as_mut_ptr(),
                y_out.as_mut_ptr(),
                blob,
                z_bytes,
                kzg_settings,
            );
            if let C_KZG_RET::C_KZG_OK = res {
                Ok((kzg_proof.assume_init(), y_out.assume_init()))
            } else {
                Err(Error::CError(res))
            }
        }
    }

    pub fn compute_blob_kzg_proof(
        blob: &Blob,
        commitment_bytes: &Bytes48,
        kzg_settings: &KZGSettings,
    ) -> Result<Self, Error> {
        let mut kzg_proof = MaybeUninit::<KZGProof>::uninit();
        unsafe {
            let res = compute_blob_kzg_proof(
                kzg_proof.as_mut_ptr(),
                blob,
                commitment_bytes,
                kzg_settings,
            );
            if let C_KZG_RET::C_KZG_OK = res {
                Ok(kzg_proof.assume_init())
            } else {
                Err(Error::CError(res))
            }
        }
    }

    pub fn verify_kzg_proof(
        commitment_bytes: &Bytes48,
        z_bytes: &Bytes32,
        y_bytes: &Bytes32,
        proof_bytes: &Bytes48,
        kzg_settings: &KZGSettings,
    ) -> Result<bool, Error> {
        let mut verified: MaybeUninit<bool> = MaybeUninit::uninit();
        unsafe {
            let res = verify_kzg_proof(
                verified.as_mut_ptr(),
                commitment_bytes,
                z_bytes,
                y_bytes,
                proof_bytes,
                kzg_settings,
            );
            if let C_KZG_RET::C_KZG_OK = res {
                Ok(verified.assume_init())
            } else {
                Err(Error::CError(res))
            }
        }
    }

    pub fn verify_blob_kzg_proof(
        blob: &Blob,
        commitment_bytes: &Bytes48,
        proof_bytes: &Bytes48,
        kzg_settings: &KZGSettings,
    ) -> Result<bool, Error> {
        let mut verified: MaybeUninit<bool> = MaybeUninit::uninit();
        unsafe {
            let res = verify_blob_kzg_proof(
                verified.as_mut_ptr(),
                blob,
                commitment_bytes,
                proof_bytes,
                kzg_settings,
            );
            if let C_KZG_RET::C_KZG_OK = res {
                Ok(verified.assume_init())
            } else {
                Err(Error::CError(res))
            }
        }
    }

    pub fn verify_blob_kzg_proof_batch(
        blobs: &[Blob],
        commitments_bytes: &[Bytes48],
        proofs_bytes: &[Bytes48],
        kzg_settings: &KZGSettings,
    ) -> Result<bool, Error> {
        if blobs.len() != commitments_bytes.len() {
            return Err(Error::MismatchLength(format!(
                "There are {} blobs and {} commitments",
                blobs.len(),
                commitments_bytes.len()
            )));
        }
        if blobs.len() != proofs_bytes.len() {
            return Err(Error::MismatchLength(format!(
                "There are {} blobs and {} proofs",
                blobs.len(),
                proofs_bytes.len()
            )));
        }
        let mut verified: MaybeUninit<bool> = MaybeUninit::uninit();
        unsafe {
            let res = verify_blob_kzg_proof_batch(
                verified.as_mut_ptr(),
                blobs.as_ptr(),
                commitments_bytes.as_ptr(),
                proofs_bytes.as_ptr(),
                blobs.len(),
                kzg_settings,
            );
            if let C_KZG_RET::C_KZG_OK = res {
                Ok(verified.assume_init())
            } else {
                Err(Error::CError(res))
            }
        }
    }

    pub fn verify_cell_proof(
        commitment_bytes: &Bytes48,
        cell_id: u64,
        cell: &Cell,
        proof_bytes: &Bytes48,
        kzg_settings: &KZGSettings,
    ) -> Result<bool, Error> {
        let mut verified: MaybeUninit<bool> = MaybeUninit::uninit();
        unsafe {
            let res = verify_cell_proof(
                verified.as_mut_ptr(),
                commitment_bytes,
                cell_id,
                cell,
                proof_bytes,
                kzg_settings,
            );
            if let C_KZG_RET::C_KZG_OK = res {
                Ok(verified.assume_init())
            } else {
                Err(Error::CError(res))
            }
        }
    }

    pub fn verify_cell_proof_batch(
        commitments_bytes: &[Bytes48],
        row_ids: &[u64],
        column_ids: &[u64],
        cells: &[Cell],
        proofs_bytes: &[Bytes48],
        kzg_settings: &KZGSettings,
    ) -> Result<bool, Error> {
        let mut verified: MaybeUninit<bool> = MaybeUninit::uninit();
        unsafe {
            let res = verify_cell_proof_batch(
                verified.as_mut_ptr(),
                commitments_bytes.as_ptr(),
                commitments_bytes.len(),
                row_ids.as_ptr(),
                column_ids.as_ptr(),
                cells.as_ptr(),
                proofs_bytes.as_ptr(),
                cells.len(),
                kzg_settings,
            );
            if let C_KZG_RET::C_KZG_OK = res {
                Ok(verified.assume_init())
            } else {
                Err(Error::CError(res))
            }
        }
    }
}

impl KZGCommitment {
    pub fn from_bytes(bytes: &[u8]) -> Result<Self, Error> {
        if bytes.len() != BYTES_PER_COMMITMENT {
            return Err(Error::InvalidKzgCommitment(format!(
                "Invalid byte length. Expected {} got {}",
                BYTES_PER_PROOF,
                bytes.len(),
            )));
        }
        let mut commitment = [0; BYTES_PER_COMMITMENT];
        commitment.copy_from_slice(bytes);
        Ok(Self { bytes: commitment })
    }

    pub fn to_bytes(&self) -> Bytes48 {
        Bytes48 { bytes: self.bytes }
    }

    pub fn as_hex_string(&self) -> String {
        hex::encode(self.bytes)
    }

    pub fn blob_to_kzg_commitment(blob: &Blob, kzg_settings: &KZGSettings) -> Result<Self, Error> {
        let mut kzg_commitment: MaybeUninit<KZGCommitment> = MaybeUninit::uninit();
        unsafe {
            let res = blob_to_kzg_commitment(kzg_commitment.as_mut_ptr(), blob, kzg_settings);
            if let C_KZG_RET::C_KZG_OK = res {
                Ok(kzg_commitment.assume_init())
            } else {
                Err(Error::CError(res))
            }
        }
    }
}

impl Cell {
    pub const fn new(bytes: [u8; BYTES_PER_CELL]) -> Self {
        let mut data = [Bytes32 {
            bytes: [0; BYTES_PER_FIELD_ELEMENT],
        }; FIELD_ELEMENTS_PER_CELL];

        let mut index = 0;
        while index < BYTES_PER_CELL {
            let row = index / BYTES_PER_FIELD_ELEMENT;
            let col = index % BYTES_PER_FIELD_ELEMENT;
            data[row].bytes[col] = bytes[index];
            index += 1;
        }

        Self { data }
    }

    pub fn from_bytes(bytes: &[u8]) -> Result<Self, Error> {
        if bytes.len() != BYTES_PER_CELL {
            return Err(Error::InvalidBytesLength(format!(
                "Invalid byte length. Expected {} got {}",
                BYTES_PER_CELL,
                bytes.len(),
            )));
        }
        let mut new_bytes = [0; BYTES_PER_CELL];
        new_bytes.copy_from_slice(bytes);
        Ok(Self::new(new_bytes))
    }

    pub fn from_hex(hex_str: &str) -> Result<Self, Error> {
        Self::from_bytes(&hex_to_bytes(hex_str)?)
    }

    pub fn to_bytes(&self) -> [u8; BYTES_PER_CELL] {
        let mut bytes = [0u8; BYTES_PER_CELL];
        for (i, chunk) in self.data.iter().enumerate() {
            let start = i * BYTES_PER_FIELD_ELEMENT;
            let end = start + BYTES_PER_FIELD_ELEMENT;
            bytes[start..end].copy_from_slice(&chunk.bytes[..]);
        }
        bytes
    }

    pub fn into_inner(self) -> [Bytes32; FIELD_ELEMENTS_PER_CELL] {
        self.data
    }

    pub fn compute_cells(
        blob: &Blob,
        kzg_settings: &KZGSettings,
    ) -> Result<Box<[Cell; CELLS_PER_BLOB]>, Error> {
        let mut cells: Vec<Cell> = Vec::with_capacity(CELLS_PER_BLOB);
        unsafe {
            let res = compute_cells_and_proofs(
                cells.as_mut_ptr(),
                null_mut(),
                blob,
                kzg_settings,
            );
            if let C_KZG_RET::C_KZG_OK = res {
                cells.set_len(CELLS_PER_BLOB);
                let cells_boxed_slice = cells.into_boxed_slice();
                let cells_boxed_array: Box<[Cell; CELLS_PER_BLOB]> = cells_boxed_slice
                    .try_into()
                    .map_err(|_err| "invalid len for blob cell array")
                    .unwrap();
                Ok(cells_boxed_array)
            } else {
                Err(Error::CError(res))
            }
        }
    }

    pub fn compute_cells_and_proofs(
        blob: &Blob,
        kzg_settings: &KZGSettings,
    ) -> Result<(Box<[Cell; CELLS_PER_BLOB]>, Box<[KZGProof; CELLS_PER_BLOB]>), Error> {
        let mut cells: Vec<Cell> = Vec::with_capacity(CELLS_PER_BLOB);
        let mut proofs: Vec<KZGProof> = Vec::with_capacity(CELLS_PER_BLOB);
        unsafe {
            let res = compute_cells_and_proofs(
                cells.as_mut_ptr(),
                proofs.as_mut_ptr(),
                blob,
                kzg_settings,
            );
            if let C_KZG_RET::C_KZG_OK = res {
                cells.set_len(CELLS_PER_BLOB);
                let cells_boxed_slice = cells.into_boxed_slice();
                let cells_boxed_array: Box<[Cell; CELLS_PER_BLOB]> = cells_boxed_slice
                    .try_into()
                    .map_err(|_err| "invalid len for blob cell array")
                    .unwrap();

                proofs.set_len(CELLS_PER_BLOB);
                let proofs_boxed_slice = proofs.into_boxed_slice();
                let proofs_boxed_array: Box<[KZGProof; CELLS_PER_BLOB]> = proofs_boxed_slice
                    .try_into()
                    .map_err(|_err| "invalid len for blob proof array")
                    .unwrap();

                Ok((cells_boxed_array, proofs_boxed_array))
            } else {
                Err(Error::CError(res))
            }
        }
    }

    pub fn recover_cells(
        cell_ids: &[u64],
        cells: &[Cell],
        kzg_settings: &KZGSettings,
    ) -> Result<Self, Error> {
        if cell_ids.len() != cells.len() {
            return Err(Error::MismatchLength(format!(
                "There are {} cell IDs and {} cells",
                cell_ids.len(),
                cells.len()
            )));
        }
        let mut recovered = MaybeUninit::<Self>::uninit();
        unsafe {
            let res = recover_cells(
                recovered.as_mut_ptr(),
                cell_ids.as_ptr(),
                cells.as_ptr(),
                cells.len(),
                kzg_settings,
            );
            if let C_KZG_RET::C_KZG_OK = res {
                Ok(recovered.assume_init())
            } else {
                Err(Error::CError(res))
            }
        }
    }
}

impl From<[u8; BYTES_PER_COMMITMENT]> for KZGCommitment {
    fn from(value: [u8; BYTES_PER_COMMITMENT]) -> Self {
        Self { bytes: value }
    }
}

impl From<[u8; BYTES_PER_PROOF]> for KZGProof {
    fn from(value: [u8; BYTES_PER_PROOF]) -> Self {
        Self { bytes: value }
    }
}

impl From<[u8; BYTES_PER_BLOB]> for Blob {
    fn from(value: [u8; BYTES_PER_BLOB]) -> Self {
        Self { bytes: value }
    }
}

impl From<[u8; 32]> for Bytes32 {
    fn from(value: [u8; 32]) -> Self {
        Self { bytes: value }
    }
}

impl From<[u8; 48]> for Bytes48 {
    fn from(value: [u8; 48]) -> Self {
        Self { bytes: value }
    }
}

impl Deref for Bytes32 {
    type Target = [u8; 32];
    fn deref(&self) -> &Self::Target {
        &self.bytes
    }
}

impl Deref for Bytes48 {
    type Target = [u8; 48];
    fn deref(&self) -> &Self::Target {
        &self.bytes
    }
}

impl DerefMut for Bytes48 {
    fn deref_mut(&mut self) -> &mut Self::Target {
        &mut self.bytes
    }
}

impl Deref for Blob {
    type Target = [u8; BYTES_PER_BLOB];
    fn deref(&self) -> &Self::Target {
        &self.bytes
    }
}

impl DerefMut for Blob {
    fn deref_mut(&mut self) -> &mut Self::Target {
        &mut self.bytes
    }
}

impl Clone for Blob {
    fn clone(&self) -> Self {
        Blob { bytes: self.bytes }
    }
}

impl Deref for KZGProof {
    type Target = [u8; BYTES_PER_PROOF];
    fn deref(&self) -> &Self::Target {
        &self.bytes
    }
}

impl Deref for KZGCommitment {
    type Target = [u8; BYTES_PER_COMMITMENT];
    fn deref(&self) -> &Self::Target {
        &self.bytes
    }
}

impl Default for Bytes32 {
    fn default() -> Self {
        Bytes32 { bytes: [0; 32] }
    }
}

impl Default for Bytes48 {
    fn default() -> Self {
        Bytes48 { bytes: [0; 48] }
    }
}

impl Default for KZGCommitment {
    fn default() -> Self {
        KZGCommitment {
            bytes: [0; BYTES_PER_COMMITMENT],
        }
    }
}

impl Default for KZGProof {
    fn default() -> Self {
        KZGProof {
            bytes: [0; BYTES_PER_PROOF],
        }
    }
}

impl Default for Blob {
    fn default() -> Self {
        Blob {
            bytes: [0; BYTES_PER_BLOB],
        }
    }
}

impl Default for Cell {
    fn default() -> Self {
        Cell {
            data: [Bytes32::default(); FIELD_ELEMENTS_PER_CELL],
        }
    }
}

/// Safety: The memory for `roots_of_unity` and `g1_values` and `g2_values` are only freed on
/// calling `free_trusted_setup` which only happens when we drop the struct.
unsafe impl Sync for KZGSettings {}
unsafe impl Send for KZGSettings {}

#[cfg(test)]
#[allow(unused_imports, dead_code)]
mod tests {
    use super::*;
    use rand::{rngs::ThreadRng, Rng};
    use std::{fs, path::PathBuf};
    use test_formats::{
        blob_to_kzg_commitment_test, compute_blob_kzg_proof, compute_kzg_proof,
        verify_blob_kzg_proof, verify_blob_kzg_proof_batch, verify_kzg_proof,
    };

    fn generate_random_blob(rng: &mut ThreadRng) -> Blob {
        let mut arr = [0u8; BYTES_PER_BLOB];
        rng.fill(&mut arr[..]);
        // Ensure that the blob is canonical by ensuring that
        // each field element contained in the blob is < BLS_MODULUS
        for i in 0..FIELD_ELEMENTS_PER_BLOB {
            arr[i * BYTES_PER_FIELD_ELEMENT] = 0;
        }
        arr.into()
    }

    fn test_simple(trusted_setup_file: &Path) {
        let mut rng = rand::thread_rng();
        assert!(trusted_setup_file.exists());
        let kzg_settings = KZGSettings::load_trusted_setup_file(trusted_setup_file).unwrap();

        let num_blobs: usize = rng.gen_range(1..16);
        let mut blobs: Vec<Blob> = (0..num_blobs)
            .map(|_| generate_random_blob(&mut rng))
            .collect();

        let commitments: Vec<Bytes48> = blobs
            .iter()
            .map(|blob| KZGCommitment::blob_to_kzg_commitment(blob, &kzg_settings).unwrap())
            .map(|commitment| commitment.to_bytes())
            .collect();

        let proofs: Vec<Bytes48> = blobs
            .iter()
            .zip(commitments.iter())
            .map(|(blob, commitment)| {
                KZGProof::compute_blob_kzg_proof(blob, commitment, &kzg_settings).unwrap()
            })
            .map(|proof| proof.to_bytes())
            .collect();

        assert!(KZGProof::verify_blob_kzg_proof_batch(
            &blobs,
            &commitments,
            &proofs,
            &kzg_settings
        )
        .unwrap());

        blobs.pop();

        let error =
            KZGProof::verify_blob_kzg_proof_batch(&blobs, &commitments, &proofs, &kzg_settings)
                .unwrap_err();
        assert!(matches!(error, Error::MismatchLength(_)));

        let incorrect_blob = generate_random_blob(&mut rng);
        blobs.push(incorrect_blob);

        assert!(!KZGProof::verify_blob_kzg_proof_batch(
            &blobs,
            &commitments,
            &proofs,
            &kzg_settings
        )
        .unwrap());
    }

    #[test]
    fn test_end_to_end() {
        let trusted_setup_file = Path::new("src/trusted_setup.txt");
        test_simple(trusted_setup_file);
    }

<<<<<<< HEAD
    #[test]
    fn test_cell() {
        let mut arr = [0u8; BYTES_PER_CELL];
        rand::thread_rng().fill(&mut arr);

        let cell = Cell::new(arr);
        let bytes = cell.to_bytes();
        assert_eq!(bytes, arr);
    }

    const BLOB_TO_KZG_COMMITMENT_TESTS: &str = "../../tests/blob_to_kzg_commitment/*/*/*";
    const COMPUTE_KZG_PROOF_TESTS: &str = "../../tests/compute_kzg_proof/*/*/*";
    const COMPUTE_BLOB_KZG_PROOF_TESTS: &str = "../../tests/compute_blob_kzg_proof/*/*/*";
    const VERIFY_KZG_PROOF_TESTS: &str = "../../tests/verify_kzg_proof/*/*/*";
    const VERIFY_BLOB_KZG_PROOF_TESTS: &str = "../../tests/verify_blob_kzg_proof/*/*/*";
    const VERIFY_BLOB_KZG_PROOF_BATCH_TESTS: &str = "../../tests/verify_blob_kzg_proof_batch/*/*/*";
=======
    const BLOB_TO_KZG_COMMITMENT_TESTS: &str = "tests/blob_to_kzg_commitment/*/*/*";
    const COMPUTE_KZG_PROOF_TESTS: &str = "tests/compute_kzg_proof/*/*/*";
    const COMPUTE_BLOB_KZG_PROOF_TESTS: &str = "tests/compute_blob_kzg_proof/*/*/*";
    const VERIFY_KZG_PROOF_TESTS: &str = "tests/verify_kzg_proof/*/*/*";
    const VERIFY_BLOB_KZG_PROOF_TESTS: &str = "tests/verify_blob_kzg_proof/*/*/*";
    const VERIFY_BLOB_KZG_PROOF_BATCH_TESTS: &str = "tests/verify_blob_kzg_proof_batch/*/*/*";
>>>>>>> f345b66f

    #[test]
    fn test_blob_to_kzg_commitment() {
        let trusted_setup_file = Path::new("src/trusted_setup.txt");
        assert!(trusted_setup_file.exists());
        let kzg_settings = KZGSettings::load_trusted_setup_file(trusted_setup_file).unwrap();
        let test_files: Vec<PathBuf> = glob::glob(BLOB_TO_KZG_COMMITMENT_TESTS)
            .unwrap()
            .map(Result::unwrap)
            .collect();
        assert!(!test_files.is_empty());

        for test_file in test_files {
            let yaml_data = fs::read_to_string(test_file).unwrap();
            let test: blob_to_kzg_commitment_test::Test = serde_yaml::from_str(&yaml_data).unwrap();
            let Ok(blob) = test.input.get_blob() else {
                assert!(test.get_output().is_none());
                continue;
            };

            match KZGCommitment::blob_to_kzg_commitment(&blob, &kzg_settings) {
                Ok(res) => assert_eq!(res.bytes, test.get_output().unwrap().bytes),
                _ => assert!(test.get_output().is_none()),
            }
        }
    }

    #[test]
    fn test_compute_kzg_proof() {
        let trusted_setup_file = Path::new("src/trusted_setup.txt");
        assert!(trusted_setup_file.exists());
        let kzg_settings = KZGSettings::load_trusted_setup_file(trusted_setup_file).unwrap();
        let test_files: Vec<PathBuf> = glob::glob(COMPUTE_KZG_PROOF_TESTS)
            .unwrap()
            .map(Result::unwrap)
            .collect();
        assert!(!test_files.is_empty());

        for test_file in test_files {
            let yaml_data = fs::read_to_string(test_file).unwrap();
            let test: compute_kzg_proof::Test = serde_yaml::from_str(&yaml_data).unwrap();
            let (Ok(blob), Ok(z)) = (test.input.get_blob(), test.input.get_z()) else {
                assert!(test.get_output().is_none());
                continue;
            };

            match KZGProof::compute_kzg_proof(&blob, &z, &kzg_settings) {
                Ok((proof, y)) => {
                    assert_eq!(proof.bytes, test.get_output().unwrap().0.bytes);
                    assert_eq!(y.bytes, test.get_output().unwrap().1.bytes);
                }
                _ => assert!(test.get_output().is_none()),
            }
        }
    }

    #[test]
    fn test_compute_blob_kzg_proof() {
        let trusted_setup_file = Path::new("src/trusted_setup.txt");
        assert!(trusted_setup_file.exists());
        let kzg_settings = KZGSettings::load_trusted_setup_file(trusted_setup_file).unwrap();
        let test_files: Vec<PathBuf> = glob::glob(COMPUTE_BLOB_KZG_PROOF_TESTS)
            .unwrap()
            .map(Result::unwrap)
            .collect();
        assert!(!test_files.is_empty());

        for test_file in test_files {
            let yaml_data = fs::read_to_string(test_file).unwrap();
            let test: compute_blob_kzg_proof::Test = serde_yaml::from_str(&yaml_data).unwrap();
            let (Ok(blob), Ok(commitment)) = (test.input.get_blob(), test.input.get_commitment())
            else {
                assert!(test.get_output().is_none());
                continue;
            };

            match KZGProof::compute_blob_kzg_proof(&blob, &commitment, &kzg_settings) {
                Ok(res) => assert_eq!(res.bytes, test.get_output().unwrap().bytes),
                _ => assert!(test.get_output().is_none()),
            }
        }
    }

    #[test]
    fn test_verify_kzg_proof() {
        let trusted_setup_file = Path::new("src/trusted_setup.txt");
        assert!(trusted_setup_file.exists());
        let kzg_settings = KZGSettings::load_trusted_setup_file(trusted_setup_file).unwrap();
        let test_files: Vec<PathBuf> = glob::glob(VERIFY_KZG_PROOF_TESTS)
            .unwrap()
            .map(Result::unwrap)
            .collect();
        assert!(!test_files.is_empty());

        for test_file in test_files {
            let yaml_data = fs::read_to_string(test_file).unwrap();
            let test: verify_kzg_proof::Test = serde_yaml::from_str(&yaml_data).unwrap();
            let (Ok(commitment), Ok(z), Ok(y), Ok(proof)) = (
                test.input.get_commitment(),
                test.input.get_z(),
                test.input.get_y(),
                test.input.get_proof(),
            ) else {
                assert!(test.get_output().is_none());
                continue;
            };

            match KZGProof::verify_kzg_proof(&commitment, &z, &y, &proof, &kzg_settings) {
                Ok(res) => assert_eq!(res, test.get_output().unwrap()),
                _ => assert!(test.get_output().is_none()),
            }
        }
    }

    #[test]
    fn test_verify_blob_kzg_proof() {
        let trusted_setup_file = Path::new("src/trusted_setup.txt");
        assert!(trusted_setup_file.exists());
        let kzg_settings = KZGSettings::load_trusted_setup_file(trusted_setup_file).unwrap();
        let test_files: Vec<PathBuf> = glob::glob(VERIFY_BLOB_KZG_PROOF_TESTS)
            .unwrap()
            .map(Result::unwrap)
            .collect();
        assert!(!test_files.is_empty());

        for test_file in test_files {
            let yaml_data = fs::read_to_string(test_file).unwrap();
            let test: verify_blob_kzg_proof::Test = serde_yaml::from_str(&yaml_data).unwrap();
            let (Ok(blob), Ok(commitment), Ok(proof)) = (
                test.input.get_blob(),
                test.input.get_commitment(),
                test.input.get_proof(),
            ) else {
                assert!(test.get_output().is_none());
                continue;
            };

            match KZGProof::verify_blob_kzg_proof(&blob, &commitment, &proof, &kzg_settings) {
                Ok(res) => assert_eq!(res, test.get_output().unwrap()),
                _ => assert!(test.get_output().is_none()),
            }
        }
    }

    #[test]
    fn test_verify_blob_kzg_proof_batch() {
        let trusted_setup_file = Path::new("src/trusted_setup.txt");
        assert!(trusted_setup_file.exists());
        let kzg_settings = KZGSettings::load_trusted_setup_file(trusted_setup_file).unwrap();
        let test_files: Vec<PathBuf> = glob::glob(VERIFY_BLOB_KZG_PROOF_BATCH_TESTS)
            .unwrap()
            .map(Result::unwrap)
            .collect();
        assert!(!test_files.is_empty());

        for test_file in test_files {
            let yaml_data = fs::read_to_string(test_file).unwrap();
            let test: verify_blob_kzg_proof_batch::Test = serde_yaml::from_str(&yaml_data).unwrap();
            let (Ok(blobs), Ok(commitments), Ok(proofs)) = (
                test.input.get_blobs(),
                test.input.get_commitments(),
                test.input.get_proofs(),
            ) else {
                assert!(test.get_output().is_none());
                continue;
            };

            match KZGProof::verify_blob_kzg_proof_batch(
                &blobs,
                &commitments,
                &proofs,
                &kzg_settings,
            ) {
                Ok(res) => assert_eq!(res, test.get_output().unwrap()),
                _ => assert!(test.get_output().is_none()),
            }
        }
    }

    #[test]
    fn test_get_and_prove_cells() {
        let mut rng = rand::thread_rng();
        let trusted_setup_file = Path::new("../../src/trusted_setup.txt");
        assert!(trusted_setup_file.exists());
        let kzg_settings = KZGSettings::load_trusted_setup_file(trusted_setup_file).unwrap();

        let blob = generate_random_blob(&mut rng);
        let commitment = KZGCommitment::blob_to_kzg_commitment(&blob, &kzg_settings).unwrap();
        let (cells, proofs) = Cell::compute_cells_and_proofs(&blob, &kzg_settings).unwrap();

        /* Verify cells individually */
        for i in 0..CELLS_PER_BLOB {
            let ok = KZGProof::verify_cell_proof(
                &commitment.to_bytes(),
                i as u64,
                &cells[i],
                &proofs[i].to_bytes(),
                &kzg_settings,
            )
            .unwrap();
            assert_eq!(ok, true);
        }

        let row_ids: Vec<u64> = vec![0; CELLS_PER_BLOB];
        let column_ids: Vec<u64> = (0..CELLS_PER_BLOB as u64).collect();
        let cell_proofs: Vec<Bytes48> = proofs.iter().map(|proof| proof.to_bytes()).collect();

        /* Verify cells in batch */
        let ok = KZGProof::verify_cell_proof_batch(
            &vec![commitment.to_bytes()],
            row_ids.as_slice(),
            column_ids.as_slice(),
            cells.as_slice(),
            cell_proofs.as_slice(),
            &kzg_settings,
        )
        .unwrap();
        assert_eq!(ok, true);
    }
}<|MERGE_RESOLUTION|>--- conflicted
+++ resolved
@@ -905,7 +905,6 @@
         test_simple(trusted_setup_file);
     }
 
-<<<<<<< HEAD
     #[test]
     fn test_cell() {
         let mut arr = [0u8; BYTES_PER_CELL];
@@ -916,20 +915,12 @@
         assert_eq!(bytes, arr);
     }
 
-    const BLOB_TO_KZG_COMMITMENT_TESTS: &str = "../../tests/blob_to_kzg_commitment/*/*/*";
-    const COMPUTE_KZG_PROOF_TESTS: &str = "../../tests/compute_kzg_proof/*/*/*";
-    const COMPUTE_BLOB_KZG_PROOF_TESTS: &str = "../../tests/compute_blob_kzg_proof/*/*/*";
-    const VERIFY_KZG_PROOF_TESTS: &str = "../../tests/verify_kzg_proof/*/*/*";
-    const VERIFY_BLOB_KZG_PROOF_TESTS: &str = "../../tests/verify_blob_kzg_proof/*/*/*";
-    const VERIFY_BLOB_KZG_PROOF_BATCH_TESTS: &str = "../../tests/verify_blob_kzg_proof_batch/*/*/*";
-=======
     const BLOB_TO_KZG_COMMITMENT_TESTS: &str = "tests/blob_to_kzg_commitment/*/*/*";
     const COMPUTE_KZG_PROOF_TESTS: &str = "tests/compute_kzg_proof/*/*/*";
     const COMPUTE_BLOB_KZG_PROOF_TESTS: &str = "tests/compute_blob_kzg_proof/*/*/*";
     const VERIFY_KZG_PROOF_TESTS: &str = "tests/verify_kzg_proof/*/*/*";
     const VERIFY_BLOB_KZG_PROOF_TESTS: &str = "tests/verify_blob_kzg_proof/*/*/*";
     const VERIFY_BLOB_KZG_PROOF_BATCH_TESTS: &str = "tests/verify_blob_kzg_proof_batch/*/*/*";
->>>>>>> f345b66f
 
     #[test]
     fn test_blob_to_kzg_commitment() {
@@ -1112,7 +1103,7 @@
     #[test]
     fn test_get_and_prove_cells() {
         let mut rng = rand::thread_rng();
-        let trusted_setup_file = Path::new("../../src/trusted_setup.txt");
+        let trusted_setup_file = Path::new("src/trusted_setup.txt");
         assert!(trusted_setup_file.exists());
         let kzg_settings = KZGSettings::load_trusted_setup_file(trusted_setup_file).unwrap();
 
