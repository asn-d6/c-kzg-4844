#![allow(non_upper_case_globals)]
#![allow(non_camel_case_types)]
#![allow(non_snake_case)]
#![allow(dead_code)]

#[cfg(feature = "serde")]
mod serde;
#[cfg(test)]
mod test_formats;

use arbitrary::Arbitrary;

include!("./generated.rs");

use alloc::boxed::Box;
use alloc::string::String;
use alloc::vec::Vec;
use core::ffi::CStr;
use core::fmt;
use core::mem::MaybeUninit;
use core::ops::{Deref, DerefMut};

#[cfg(feature = "std")]
use alloc::ffi::CString;
#[cfg(feature = "std")]
use std::path::Path;

const BYTES_PER_G1_POINT: usize = 48;
const BYTES_PER_G2_POINT: usize = 96;

/// Number of G1 points required for the kzg trusted setup.
const NUM_G1_POINTS: usize = 4096;

/// Number of G2 points required for the kzg trusted setup.
/// 65 is fixed and is used for providing multiproofs up to 64 field elements.
const NUM_G2_POINTS: usize = 65;

/// A trusted (valid) KZG commitment.
// NOTE: this is a type alias to the struct Bytes48, same as [`KZGProof`] in the C header files. To
//       facilitate type safety: proofs and commitments should not be interchangeable, we use a
//       custom implementation.
#[repr(C)]
#[derive(Debug, Copy, Clone)]
pub struct KZGCommitment {
    bytes: [u8; BYTES_PER_COMMITMENT],
}

/// A trusted (valid) KZG proof.
// NOTE: this is a type alias to the struct Bytes48, same as [`KZGCommitment`] in the C header
//       files. To facilitate type safety: proofs and commitments should not be interchangeable, we
//       use a custom implementation.
#[repr(C)]
#[derive(Debug, Copy, Clone)]
pub struct KZGProof {
    bytes: [u8; BYTES_PER_PROOF],
}

#[derive(Debug)]
pub enum Error {
    /// Wrong number of bytes.
    InvalidBytesLength(String),
    /// The hex string is invalid.
    InvalidHexFormat(String),
    /// The KZG proof is invalid.
    InvalidKzgProof(String),
    /// The KZG commitment is invalid.
    InvalidKzgCommitment(String),
    /// The provided trusted setup is invalid.
    InvalidTrustedSetup(String),
    /// Paired arguments have different lengths.
    MismatchLength(String),
    /// Loading the trusted setup failed.
    LoadingTrustedSetupFailed(KzgErrors),
    /// The underlying c-kzg library returned an error.
    CError(C_KZG_RET),
}

#[cfg(feature = "std")]
impl std::error::Error for Error {}

impl fmt::Display for Error {
    fn fmt(&self, f: &mut fmt::Formatter<'_>) -> fmt::Result {
        match self {
            Self::InvalidBytesLength(s)
            | Self::InvalidHexFormat(s)
            | Self::InvalidKzgProof(s)
            | Self::InvalidKzgCommitment(s)
            | Self::InvalidTrustedSetup(s)
            | Self::MismatchLength(s) => f.write_str(s),
            Self::LoadingTrustedSetupFailed(s) => write!(f, "KzgErrors: {:?}", s),
            Self::CError(s) => fmt::Debug::fmt(s, f),
        }
    }
}

impl From<KzgErrors> for Error {
    fn from(e: KzgErrors) -> Self {
        Error::LoadingTrustedSetupFailed(e)
    }
}

#[derive(Debug)]
pub enum KzgErrors {
    /// Failed to get current directory.
    FailedCurrentDirectory,
    /// The specified path does not exist.
    PathNotExists,
    /// Problems related to I/O.
    IOError,
    /// Not a valid file.
    NotValidFile,
    /// File is not properly formatted.
    FileFormatError,
    /// Not able to parse to usize.
    ParseError,
    /// Number of points does not match what is expected.
    MismatchedNumberOfPoints,
}

/// Converts a hex string (with or without the 0x prefix) to bytes.
pub fn hex_to_bytes(hex_str: &str) -> Result<Vec<u8>, Error> {
    let trimmed_str = hex_str.strip_prefix("0x").unwrap_or(hex_str);
    hex::decode(trimmed_str)
        .map_err(|e| Error::InvalidHexFormat(format!("Failed to decode hex: {}", e)))
}

/// Holds the parameters of a kzg trusted setup ceremony.
impl KZGSettings {
    /// Initializes a trusted setup from a flat array of `FIELD_ELEMENTS_PER_BLOB` G1 points in monomial form, a flat
    /// array of `FIELD_ELEMENTS_PER_BLOB` G1 points in Lagrange form, and a flat array of 65 G2 points in monomial
    /// form.
    pub fn load_trusted_setup(
        g1_monomial_bytes: &[u8],
        g1_lagrange_bytes: &[u8],
        g2_monomial_bytes: &[u8],
        precompute: usize,
    ) -> Result<Self, Error> {
        let mut kzg_settings = MaybeUninit::<KZGSettings>::uninit();
        unsafe {
            let res = load_trusted_setup(
                kzg_settings.as_mut_ptr(),
                g1_monomial_bytes.as_ptr().cast(),
                g1_monomial_bytes.len(),
                g1_lagrange_bytes.as_ptr().cast(),
                g1_lagrange_bytes.len(),
                g2_monomial_bytes.as_ptr().cast(),
                g2_monomial_bytes.len(),
                precompute,
            );
            if let C_KZG_RET::C_KZG_OK = res {
                Ok(kzg_settings.assume_init())
            } else {
                Err(Error::InvalidTrustedSetup(format!(
                    "Invalid trusted setup: {res:?}",
                )))
            }
        }
    }

    /// Loads the trusted setup parameters from a file. The file format is as follows:
    ///
    /// FIELD_ELEMENTS_PER_BLOB
    /// 65 # This is fixed and is used for providing multiproofs up to 64 field elements.
    /// FIELD_ELEMENT_PER_BLOB g1 byte values in Lagrange form
    /// 65 g2 byte values in monomial form
    /// FIELD_ELEMENT_PER_BLOB g1 byte values in monomial form
    #[cfg(feature = "std")]
    pub fn load_trusted_setup_file(file_path: &Path, precompute: usize) -> Result<Self, Error> {
        #[cfg(unix)]
        let file_path_bytes = {
            use std::os::unix::prelude::OsStrExt;
            file_path.as_os_str().as_bytes()
        };

        #[cfg(windows)]
        let file_path_bytes = file_path
            .as_os_str()
            .to_str()
            .ok_or_else(|| Error::InvalidTrustedSetup("Unsupported non unicode file path".into()))?
            .as_bytes();

        let file_path = CString::new(file_path_bytes)
            .map_err(|e| Error::InvalidTrustedSetup(format!("Invalid trusted setup file: {e}")))?;

        Self::load_trusted_setup_file_inner(&file_path, precompute)
    }

    /// Parses the contents of a KZG trusted setup file into a KzgSettings.
    pub fn parse_kzg_trusted_setup(trusted_setup: &str, precompute: usize) -> Result<Self, Error> {
        let mut lines = trusted_setup.lines();

        // Load number of g1 points
        let n_g1 = lines
            .next()
            .ok_or(KzgErrors::FileFormatError)?
            .parse::<usize>()
            .map_err(|_| KzgErrors::ParseError)?;
        if n_g1 != NUM_G1_POINTS {
            return Err(KzgErrors::MismatchedNumberOfPoints.into());
        }

        // Load number of g2 points
        let n_g2 = lines
            .next()
            .ok_or(KzgErrors::FileFormatError)?
            .parse::<usize>()
            .map_err(|_| KzgErrors::ParseError)?;
        if n_g2 != NUM_G2_POINTS {
            return Err(KzgErrors::MismatchedNumberOfPoints.into());
        }

        let mut g1_lagrange_bytes = alloc::boxed::Box::new([0; BYTES_PER_G1_POINT * NUM_G1_POINTS]);
        let mut g2_monomial_bytes = alloc::boxed::Box::new([0; BYTES_PER_G2_POINT * NUM_G2_POINTS]);
        let mut g1_monomial_bytes = alloc::boxed::Box::new([0; BYTES_PER_G1_POINT * NUM_G1_POINTS]);

        // Load g1 Lagrange bytes
        g1_lagrange_bytes
            .chunks_mut(BYTES_PER_G1_POINT)
            .map(|chunk| {
                let line = lines.next().ok_or(KzgErrors::FileFormatError)?;
                hex::decode_to_slice(line, chunk).map_err(|_| KzgErrors::ParseError)
            })
            .collect::<Result<(), KzgErrors>>()?;

        // Load g2 monomial bytes
        g2_monomial_bytes
            .chunks_mut(BYTES_PER_G2_POINT)
            .map(|chunk| {
                let line = lines.next().ok_or(KzgErrors::FileFormatError)?;
                hex::decode_to_slice(line, chunk).map_err(|_| KzgErrors::ParseError)
            })
            .collect::<Result<(), KzgErrors>>()?;

        // Load g1 monomial bytes
        g1_monomial_bytes
            .chunks_mut(BYTES_PER_G1_POINT)
            .map(|chunk| {
                let line = lines.next().ok_or(KzgErrors::FileFormatError)?;
                hex::decode_to_slice(line, chunk).map_err(|_| KzgErrors::ParseError)
            })
            .collect::<Result<(), KzgErrors>>()?;

        if lines.next().is_some() {
            return Err(KzgErrors::FileFormatError.into());
        }

        Self::load_trusted_setup(
            g1_monomial_bytes.as_ref(),
            g1_lagrange_bytes.as_ref(),
            g2_monomial_bytes.as_ref(),
            precompute,
        )
    }

    /// Loads the trusted setup parameters from a file. The file format is as follows:
    ///
    /// FIELD_ELEMENTS_PER_BLOB
    /// 65 # This is fixed and is used for providing multiproofs up to 64 field elements.
    /// FIELD_ELEMENT_PER_BLOB g1 byte values in Lagrange form
    /// 65 g2 byte values in monomial form
    /// FIELD_ELEMENT_PER_BLOB g1 byte values in monomial form
    #[cfg(not(feature = "std"))]
    pub fn load_trusted_setup_file(file_path: &CStr, precompute: usize) -> Result<Self, Error> {
        Self::load_trusted_setup_file_inner(file_path, precompute)
    }

    /// Loads the trusted setup parameters from a file.
    ///
    /// Same as [`load_trusted_setup_file`](Self::load_trusted_setup_file)
    #[cfg_attr(not(feature = "std"), doc = ", but takes a `CStr` instead of a `Path`")]
    /// .
    pub fn load_trusted_setup_file_inner(
        file_path: &CStr,
        precompute: usize,
    ) -> Result<Self, Error> {
        // SAFETY: `b"r\0"` is a valid null-terminated string.
        const MODE: &CStr = unsafe { CStr::from_bytes_with_nul_unchecked(b"r\0") };

        // SAFETY:
        // - .as_ptr(): pointer is not dangling because file_path has not been dropped.
        //    Usage or ptr: File will not be written to it by the c code.
        let file_ptr = unsafe { libc::fopen(file_path.as_ptr(), MODE.as_ptr()) };
        if file_ptr.is_null() {
            #[cfg(not(feature = "std"))]
            return Err(Error::InvalidTrustedSetup(format!(
                "Failed to open trusted setup file {file_path:?}"
            )));

            #[cfg(feature = "std")]
            return Err(Error::InvalidTrustedSetup(format!(
                "Failed to open trusted setup file {file_path:?}: {}",
                std::io::Error::last_os_error()
            )));
        }
        let mut kzg_settings = MaybeUninit::<KZGSettings>::uninit();
        let result = unsafe {
            let res = load_trusted_setup_file(kzg_settings.as_mut_ptr(), file_ptr, precompute);
            let _unchecked_close_result = libc::fclose(file_ptr);

            if let C_KZG_RET::C_KZG_OK = res {
                Ok(kzg_settings.assume_init())
            } else {
                Err(Error::InvalidTrustedSetup(format!(
                    "Invalid trusted setup: {res:?}"
                )))
            }
        };

        result
    }

    pub fn blob_to_kzg_commitment(&self, blob: &Blob) -> Result<KZGCommitment, Error> {
        let mut kzg_commitment: MaybeUninit<KZGCommitment> = MaybeUninit::uninit();
        unsafe {
            let res = blob_to_kzg_commitment(kzg_commitment.as_mut_ptr(), blob, self);
            if let C_KZG_RET::C_KZG_OK = res {
                Ok(kzg_commitment.assume_init())
            } else {
                Err(Error::CError(res))
            }
        }
    }

    pub fn compute_kzg_proof(
        &self,
        blob: &Blob,
        z_bytes: &Bytes32,
    ) -> Result<(KZGProof, Bytes32), Error> {
        let mut kzg_proof = MaybeUninit::<KZGProof>::uninit();
        let mut y_out = MaybeUninit::<Bytes32>::uninit();
        unsafe {
            let res = compute_kzg_proof(
                kzg_proof.as_mut_ptr(),
                y_out.as_mut_ptr(),
                blob,
                z_bytes,
                self,
            );
            if let C_KZG_RET::C_KZG_OK = res {
                Ok((kzg_proof.assume_init(), y_out.assume_init()))
            } else {
                Err(Error::CError(res))
            }
        }
    }

    pub fn compute_blob_kzg_proof(
        &self,
        blob: &Blob,
        commitment_bytes: &Bytes48,
    ) -> Result<KZGProof, Error> {
        let mut kzg_proof = MaybeUninit::<KZGProof>::uninit();
        unsafe {
            let res = compute_blob_kzg_proof(kzg_proof.as_mut_ptr(), blob, commitment_bytes, self);
            if let C_KZG_RET::C_KZG_OK = res {
                Ok(kzg_proof.assume_init())
            } else {
                Err(Error::CError(res))
            }
        }
    }

    pub fn verify_kzg_proof(
        &self,
        commitment_bytes: &Bytes48,
        z_bytes: &Bytes32,
        y_bytes: &Bytes32,
        proof_bytes: &Bytes48,
    ) -> Result<bool, Error> {
        let mut verified: MaybeUninit<bool> = MaybeUninit::uninit();
        unsafe {
            let res = verify_kzg_proof(
                verified.as_mut_ptr(),
                commitment_bytes,
                z_bytes,
                y_bytes,
                proof_bytes,
                self,
            );
            if let C_KZG_RET::C_KZG_OK = res {
                Ok(verified.assume_init())
            } else {
                Err(Error::CError(res))
            }
        }
    }

    pub fn verify_blob_kzg_proof(
        &self,
        blob: &Blob,
        commitment_bytes: &Bytes48,
        proof_bytes: &Bytes48,
    ) -> Result<bool, Error> {
        let mut verified: MaybeUninit<bool> = MaybeUninit::uninit();
        unsafe {
            let res = verify_blob_kzg_proof(
                verified.as_mut_ptr(),
                blob,
                commitment_bytes,
                proof_bytes,
                self,
            );
            if let C_KZG_RET::C_KZG_OK = res {
                Ok(verified.assume_init())
            } else {
                Err(Error::CError(res))
            }
        }
    }

    pub fn verify_blob_kzg_proof_batch(
        &self,
        blobs: &[Blob],
        commitments_bytes: &[Bytes48],
        proofs_bytes: &[Bytes48],
    ) -> Result<bool, Error> {
        if blobs.len() != commitments_bytes.len() {
            return Err(Error::MismatchLength(format!(
                "There are {} blobs and {} commitments",
                blobs.len(),
                commitments_bytes.len()
            )));
        }
        if blobs.len() != proofs_bytes.len() {
            return Err(Error::MismatchLength(format!(
                "There are {} blobs and {} proofs",
                blobs.len(),
                proofs_bytes.len()
            )));
        }
        let mut verified: MaybeUninit<bool> = MaybeUninit::uninit();
        unsafe {
            let res = verify_blob_kzg_proof_batch(
                verified.as_mut_ptr(),
                blobs.as_ptr(),
                commitments_bytes.as_ptr(),
                proofs_bytes.as_ptr(),
                blobs.len(),
                self,
            );
            if let C_KZG_RET::C_KZG_OK = res {
                Ok(verified.assume_init())
            } else {
                Err(Error::CError(res))
            }
        }
    }

    pub fn compute_cells_and_kzg_proofs(
        &self,
        blob: &Blob,
    ) -> Result<
        (
            Box<[Cell; CELLS_PER_EXT_BLOB]>,
            Box<[KZGProof; CELLS_PER_EXT_BLOB]>,
        ),
        Error,
    > {
        let mut cells = [Cell::default(); CELLS_PER_EXT_BLOB];
        let mut proofs = [KZGProof::default(); CELLS_PER_EXT_BLOB];
        unsafe {
            let res =
                compute_cells_and_kzg_proofs(cells.as_mut_ptr(), proofs.as_mut_ptr(), blob, self);
            if let C_KZG_RET::C_KZG_OK = res {
                Ok((Box::new(cells), Box::new(proofs)))
            } else {
                Err(Error::CError(res))
            }
        }
    }

    pub fn recover_cells_and_kzg_proofs(
        &self,
        cell_indices: &[u64],
        cells: &[Cell],
    ) -> Result<
        (
            Box<[Cell; CELLS_PER_EXT_BLOB]>,
            Box<[KZGProof; CELLS_PER_EXT_BLOB]>,
        ),
        Error,
    > {
        if cell_indices.len() != cells.len() {
            return Err(Error::MismatchLength(format!(
                "There are {} cell indices and {} cells",
                cell_indices.len(),
                cells.len()
            )));
        }
        let mut recovered_cells = [Cell::default(); CELLS_PER_EXT_BLOB];
        let mut recovered_proofs = [KZGProof::default(); CELLS_PER_EXT_BLOB];
        unsafe {
            let res = recover_cells_and_kzg_proofs(
                recovered_cells.as_mut_ptr(),
                recovered_proofs.as_mut_ptr(),
                cell_indices.as_ptr(),
                cells.as_ptr(),
                cells.len(),
                self,
            );
            if let C_KZG_RET::C_KZG_OK = res {
                Ok((Box::new(recovered_cells), Box::new(recovered_proofs)))
            } else {
                Err(Error::CError(res))
            }
        }
    }

    pub fn verify_cell_kzg_proof_batch(
        &self,
        commitments_bytes: &[Bytes48],
        cell_indices: &[u64],
        cells: &[Cell],
        proofs_bytes: &[Bytes48],
    ) -> Result<bool, Error> {
        if cells.len() != commitments_bytes.len() {
            return Err(Error::MismatchLength(format!(
                "There are {} cells and {} commitments",
                cells.len(),
                commitments_bytes.len()
            )));
        }
        if cells.len() != cell_indices.len() {
            return Err(Error::MismatchLength(format!(
                "There are {} cells and {} column indices",
                cells.len(),
                cell_indices.len()
            )));
        }
        if cells.len() != proofs_bytes.len() {
            return Err(Error::MismatchLength(format!(
                "There are {} cells and {} proofs",
                cells.len(),
                proofs_bytes.len()
            )));
        }
        let mut verified: MaybeUninit<bool> = MaybeUninit::uninit();
        unsafe {
            let res = verify_cell_kzg_proof_batch(
                verified.as_mut_ptr(),
                commitments_bytes.as_ptr(),
                cell_indices.as_ptr(),
                cells.as_ptr(),
                proofs_bytes.as_ptr(),
                cells.len(),
                self,
            );
            if let C_KZG_RET::C_KZG_OK = res {
                Ok(verified.assume_init())
            } else {
                Err(Error::CError(res))
            }
        }
    }
}

impl Drop for KZGSettings {
    fn drop(&mut self) {
        unsafe { free_trusted_setup(self) }
    }
}

impl Blob {
    /// Creates a new blob from a byte array.
    pub const fn new(bytes: [u8; BYTES_PER_BLOB]) -> Self {
        Self { bytes }
    }

    pub fn from_bytes(bytes: &[u8]) -> Result<Self, Error> {
        if bytes.len() != BYTES_PER_BLOB {
            return Err(Error::InvalidBytesLength(format!(
                "Invalid byte length. Expected {} got {}",
                BYTES_PER_BLOB,
                bytes.len(),
            )));
        }
        let mut new_bytes = [0; BYTES_PER_BLOB];
        new_bytes.copy_from_slice(bytes);
        Ok(Self::new(new_bytes))
    }

    pub fn from_hex(hex_str: &str) -> Result<Self, Error> {
        Self::from_bytes(&hex_to_bytes(hex_str)?)
    }

    pub fn into_inner(self) -> [u8; BYTES_PER_BLOB] {
        self.bytes
    }
}

impl AsRef<[u8]> for Blob {
    fn as_ref(&self) -> &[u8] {
        &self.bytes
    }
}

impl Bytes32 {
    /// Creates a new instance from a byte array.
    pub const fn new(bytes: [u8; 32]) -> Self {
        Self { bytes }
    }

    pub fn from_bytes(bytes: &[u8]) -> Result<Self, Error> {
        if bytes.len() != 32 {
            return Err(Error::InvalidBytesLength(format!(
                "Invalid byte length. Expected {} got {}",
                32,
                bytes.len(),
            )));
        }
        let mut new_bytes = [0; 32];
        new_bytes.copy_from_slice(bytes);
        Ok(Self::new(new_bytes))
    }

    pub fn from_hex(hex_str: &str) -> Result<Self, Error> {
        Self::from_bytes(&hex_to_bytes(hex_str)?)
    }
}

impl Bytes48 {
    /// Creates a new instance from a byte array.
    pub const fn new(bytes: [u8; 48]) -> Self {
        Self { bytes }
    }

    pub fn from_bytes(bytes: &[u8]) -> Result<Self, Error> {
        if bytes.len() != 48 {
            return Err(Error::InvalidBytesLength(format!(
                "Invalid byte length. Expected {} got {}",
                48,
                bytes.len(),
            )));
        }
        let mut new_bytes = [0; 48];
        new_bytes.copy_from_slice(bytes);
        Ok(Self::new(new_bytes))
    }

    pub fn from_hex(hex_str: &str) -> Result<Self, Error> {
        Self::from_bytes(&hex_to_bytes(hex_str)?)
    }

    pub fn into_inner(self) -> [u8; 48] {
        self.bytes
    }
}

impl KZGProof {
    pub fn from_bytes(bytes: &[u8]) -> Result<Self, Error> {
        if bytes.len() != BYTES_PER_PROOF {
            return Err(Error::InvalidKzgProof(format!(
                "Invalid byte length. Expected {} got {}",
                BYTES_PER_PROOF,
                bytes.len(),
            )));
        }
        let mut proof_bytes = [0; BYTES_PER_PROOF];
        proof_bytes.copy_from_slice(bytes);
        Ok(Self { bytes: proof_bytes })
    }

    pub fn to_bytes(&self) -> Bytes48 {
        Bytes48 { bytes: self.bytes }
    }

    pub fn as_hex_string(&self) -> String {
        hex::encode(self.bytes)
    }
}

impl KZGCommitment {
    pub fn from_bytes(bytes: &[u8]) -> Result<Self, Error> {
        if bytes.len() != BYTES_PER_COMMITMENT {
            return Err(Error::InvalidKzgCommitment(format!(
                "Invalid byte length. Expected {} got {}",
                BYTES_PER_PROOF,
                bytes.len(),
            )));
        }
        let mut commitment = [0; BYTES_PER_COMMITMENT];
        commitment.copy_from_slice(bytes);
        Ok(Self { bytes: commitment })
    }

    pub fn to_bytes(&self) -> Bytes48 {
        Bytes48 { bytes: self.bytes }
    }

    pub fn as_hex_string(&self) -> String {
        hex::encode(self.bytes)
    }
}

impl Cell {
    pub const fn new(bytes: [u8; BYTES_PER_CELL]) -> Self {
        Self { bytes }
    }

    pub fn from_bytes(bytes: &[u8]) -> Result<Self, Error> {
        if bytes.len() != BYTES_PER_CELL {
            return Err(Error::InvalidBytesLength(format!(
                "Invalid byte length. Expected {} got {}",
                BYTES_PER_CELL,
                bytes.len(),
            )));
        }
        let mut new_bytes = [0; BYTES_PER_CELL];
        new_bytes.copy_from_slice(bytes);
        Ok(Self::new(new_bytes))
    }

    pub fn to_bytes(&self) -> [u8; BYTES_PER_CELL] {
        self.bytes
    }

    pub fn from_hex(hex_str: &str) -> Result<Self, Error> {
        Self::from_bytes(&hex_to_bytes(hex_str)?)
    }
}

impl From<[u8; BYTES_PER_COMMITMENT]> for KZGCommitment {
    fn from(value: [u8; BYTES_PER_COMMITMENT]) -> Self {
        Self { bytes: value }
    }
}

impl From<[u8; BYTES_PER_PROOF]> for KZGProof {
    fn from(value: [u8; BYTES_PER_PROOF]) -> Self {
        Self { bytes: value }
    }
}

impl From<[u8; BYTES_PER_BLOB]> for Blob {
    fn from(value: [u8; BYTES_PER_BLOB]) -> Self {
        Self { bytes: value }
    }
}

impl From<[u8; 32]> for Bytes32 {
    fn from(value: [u8; 32]) -> Self {
        Self { bytes: value }
    }
}

impl AsRef<[u8; 32]> for Bytes32 {
    fn as_ref(&self) -> &[u8; 32] {
        &self.bytes
    }
}

impl From<[u8; 48]> for Bytes48 {
    fn from(value: [u8; 48]) -> Self {
        Self { bytes: value }
    }
}

impl AsRef<[u8; 48]> for Bytes48 {
    fn as_ref(&self) -> &[u8; 48] {
        &self.bytes
    }
}

impl Deref for Bytes32 {
    type Target = [u8; 32];
    fn deref(&self) -> &Self::Target {
        &self.bytes
    }
}

impl Deref for Bytes48 {
    type Target = [u8; 48];
    fn deref(&self) -> &Self::Target {
        &self.bytes
    }
}

impl DerefMut for Bytes48 {
    fn deref_mut(&mut self) -> &mut Self::Target {
        &mut self.bytes
    }
}

impl Deref for Blob {
    type Target = [u8; BYTES_PER_BLOB];
    fn deref(&self) -> &Self::Target {
        &self.bytes
    }
}

impl DerefMut for Blob {
    fn deref_mut(&mut self) -> &mut Self::Target {
        &mut self.bytes
    }
}

impl Clone for Blob {
    fn clone(&self) -> Self {
        Blob { bytes: self.bytes }
    }
}

impl Deref for KZGProof {
    type Target = [u8; BYTES_PER_PROOF];
    fn deref(&self) -> &Self::Target {
        &self.bytes
    }
}

impl Deref for KZGCommitment {
    type Target = [u8; BYTES_PER_COMMITMENT];
    fn deref(&self) -> &Self::Target {
        &self.bytes
    }
}

impl Default for Bytes32 {
    fn default() -> Self {
        Bytes32 { bytes: [0; 32] }
    }
}

impl Default for Bytes48 {
    fn default() -> Self {
        Bytes48 { bytes: [0; 48] }
    }
}

impl Default for KZGCommitment {
    fn default() -> Self {
        KZGCommitment {
            bytes: [0; BYTES_PER_COMMITMENT],
        }
    }
}

impl Default for KZGProof {
    fn default() -> Self {
        KZGProof {
            bytes: [0; BYTES_PER_PROOF],
        }
    }
}

impl Default for Blob {
    fn default() -> Self {
        Blob {
            bytes: [0; BYTES_PER_BLOB],
        }
    }
}

impl Default for Cell {
    fn default() -> Self {
        Cell {
            bytes: [0; BYTES_PER_CELL],
        }
    }
}

impl Arbitrary<'_> for Bytes32 {
    fn arbitrary(u: &mut arbitrary::Unstructured<'_>) -> arbitrary::Result<Self> {
        let mut bytes = [0u8; 32];
        u.fill_buffer(&mut bytes)?;
        Ok(Bytes32::from(bytes))
    }
}

impl Arbitrary<'_> for Bytes48 {
    fn arbitrary(u: &mut arbitrary::Unstructured<'_>) -> arbitrary::Result<Self> {
        let mut bytes = [0u8; 48];
        u.fill_buffer(&mut bytes)?;
        Ok(Bytes48::from(bytes))
    }
}

impl Arbitrary<'_> for Blob {
    fn arbitrary(u: &mut arbitrary::Unstructured<'_>) -> arbitrary::Result<Self> {
        let mut bytes = [0u8; BYTES_PER_BLOB];
        u.fill_buffer(&mut bytes)?;
        Ok(Blob::from(bytes))
    }
}

impl Arbitrary<'_> for Cell {
    fn arbitrary(u: &mut arbitrary::Unstructured<'_>) -> arbitrary::Result<Self> {
        let mut bytes = [0u8; BYTES_PER_CELL];
        u.fill_buffer(&mut bytes)?;
        Ok(Cell::new(bytes))
    }
}

/// Safety: The memory for `roots_of_unity` and `g1_values` and `g2_values` are only freed on
/// calling `free_trusted_setup` which only happens when we drop the struct.
unsafe impl Sync for KZGSettings {}
unsafe impl Send for KZGSettings {}

#[cfg(test)]
#[allow(unused_imports, dead_code)]
mod tests {
    use super::*;
    use rand::{rngs::ThreadRng, Rng};
    use std::{fs, path::PathBuf};
    use test_formats::{
        blob_to_kzg_commitment_test, compute_blob_kzg_proof, compute_cells_and_kzg_proofs,
        compute_kzg_proof, recover_cells_and_kzg_proofs, verify_blob_kzg_proof,
        verify_blob_kzg_proof_batch, verify_cell_kzg_proof_batch, verify_kzg_proof,
    };

    fn generate_random_blob(rng: &mut ThreadRng) -> Blob {
        let mut arr = [0u8; BYTES_PER_BLOB];
        rng.fill(&mut arr[..]);
        // Ensure that the blob is canonical by ensuring that
        // each field element contained in the blob is < BLS_MODULUS
        for i in 0..FIELD_ELEMENTS_PER_BLOB {
            arr[i * BYTES_PER_FIELD_ELEMENT] = 0;
        }
        arr.into()
    }

    fn test_simple(trusted_setup_file: &Path) {
        let mut rng = rand::thread_rng();
        assert!(trusted_setup_file.exists());
        let kzg_settings = KZGSettings::load_trusted_setup_file(trusted_setup_file, 0).unwrap();

        let num_blobs: usize = rng.gen_range(1..16);
        let mut blobs: Vec<Blob> = (0..num_blobs)
            .map(|_| generate_random_blob(&mut rng))
            .collect();

        let commitments: Vec<Bytes48> = blobs
            .iter()
            .map(|blob| kzg_settings.blob_to_kzg_commitment(blob).unwrap())
            .map(|commitment| commitment.to_bytes())
            .collect();

        let proofs: Vec<Bytes48> = blobs
            .iter()
            .zip(commitments.iter())
            .map(|(blob, commitment)| {
                kzg_settings
                    .compute_blob_kzg_proof(blob, commitment)
                    .unwrap()
            })
            .map(|proof| proof.to_bytes())
            .collect();

        assert!(kzg_settings
            .verify_blob_kzg_proof_batch(&blobs, &commitments, &proofs)
            .unwrap());

        blobs.pop();

        let error = kzg_settings
            .verify_blob_kzg_proof_batch(&blobs, &commitments, &proofs)
            .unwrap_err();
        assert!(matches!(error, Error::MismatchLength(_)));

        let incorrect_blob = generate_random_blob(&mut rng);
        blobs.push(incorrect_blob);

        assert!(!kzg_settings
            .verify_blob_kzg_proof_batch(&blobs, &commitments, &proofs)
            .unwrap());
    }

    #[test]
    fn test_end_to_end() {
        let trusted_setup_file = Path::new("src/trusted_setup.txt");
        test_simple(trusted_setup_file);
    }

    const BLOB_TO_KZG_COMMITMENT_TESTS: &str = "tests/blob_to_kzg_commitment/*/*/*";
    const COMPUTE_KZG_PROOF_TESTS: &str = "tests/compute_kzg_proof/*/*/*";
    const COMPUTE_BLOB_KZG_PROOF_TESTS: &str = "tests/compute_blob_kzg_proof/*/*/*";
    const VERIFY_KZG_PROOF_TESTS: &str = "tests/verify_kzg_proof/*/*/*";
    const VERIFY_BLOB_KZG_PROOF_TESTS: &str = "tests/verify_blob_kzg_proof/*/*/*";
    const VERIFY_BLOB_KZG_PROOF_BATCH_TESTS: &str = "tests/verify_blob_kzg_proof_batch/*/*/*";

    const COMPUTE_CELLS_AND_KZG_PROOFS_TESTS: &str = "tests/compute_cells_and_kzg_proofs/*/*/*";
    const RECOVER_CELLS_AND_KZG_PROOFS_TESTS: &str = "tests/recover_cells_and_kzg_proofs/*/*/*";
    const VERIFY_CELL_KZG_PROOF_BATCH_TESTS: &str = "tests/verify_cell_kzg_proof_batch/*/*/*";

    #[test]
    fn test_blob_to_kzg_commitment() {
        let trusted_setup_file = Path::new("src/trusted_setup.txt");
        assert!(trusted_setup_file.exists());
        let kzg_settings = KZGSettings::load_trusted_setup_file(trusted_setup_file, 0).unwrap();
        let test_files: Vec<PathBuf> = glob::glob(BLOB_TO_KZG_COMMITMENT_TESTS)
            .unwrap()
            .map(Result::unwrap)
            .collect();
        assert!(!test_files.is_empty());

        #[allow(unused_variables)]
        for (index, test_file) in test_files.iter().enumerate() {
            let yaml_data = fs::read_to_string(test_file).unwrap();
            let test: blob_to_kzg_commitment_test::Test = serde_yaml::from_str(&yaml_data).unwrap();
            let Ok(blob) = test.input.get_blob() else {
                assert!(test.get_output().is_none());
                continue;
            };

<<<<<<< HEAD
            #[cfg(feature = "generate-fuzz-corpus")]
            {
                use std::{env, fs::File, io::Write};
                let root_dir = PathBuf::from(env::var("CARGO_MANIFEST_DIR").unwrap());
                let dir_path = root_dir
                    .join("fuzz")
                    .join("corpus")
                    .join("fuzz_blob_to_kzg_commitment");
                fs::create_dir_all(&dir_path).unwrap();
                let file_path = dir_path.join(format!("data_{}.bin", index));
                let mut file = File::create(&file_path).unwrap();
                file.write_all(&blob.bytes).unwrap();
            }

            match KZGCommitment::blob_to_kzg_commitment(&blob, &kzg_settings) {
=======
            match kzg_settings.blob_to_kzg_commitment(&blob) {
>>>>>>> 4fe95087
                Ok(res) => assert_eq!(res.bytes, test.get_output().unwrap().bytes),
                _ => assert!(test.get_output().is_none()),
            }
        }
    }

    #[test]
    fn test_parse_kzg_trusted_setup() {
        let trusted_setup_file = Path::new("src/trusted_setup.txt");
        assert!(trusted_setup_file.exists());
        let trusted_setup = fs::read_to_string(trusted_setup_file).unwrap();
        let _ = KZGSettings::parse_kzg_trusted_setup(&trusted_setup, 0).unwrap();
    }

    #[test]
    fn test_compute_kzg_proof() {
        let trusted_setup_file = Path::new("src/trusted_setup.txt");
        assert!(trusted_setup_file.exists());
        let kzg_settings = KZGSettings::load_trusted_setup_file(trusted_setup_file, 0).unwrap();
        let test_files: Vec<PathBuf> = glob::glob(COMPUTE_KZG_PROOF_TESTS)
            .unwrap()
            .map(Result::unwrap)
            .collect();
        assert!(!test_files.is_empty());

        #[allow(unused_variables)]
        for (index, test_file) in test_files.iter().enumerate() {
            let yaml_data = fs::read_to_string(test_file).unwrap();
            let test: compute_kzg_proof::Test = serde_yaml::from_str(&yaml_data).unwrap();
            let (Ok(blob), Ok(z)) = (test.input.get_blob(), test.input.get_z()) else {
                assert!(test.get_output().is_none());
                continue;
            };

<<<<<<< HEAD
            #[cfg(feature = "generate-fuzz-corpus")]
            {
                use std::{env, fs::File, io::Write};
                let root_dir = PathBuf::from(env::var("CARGO_MANIFEST_DIR").unwrap());
                let dir_path = root_dir
                    .join("fuzz")
                    .join("corpus")
                    .join("fuzz_compute_kzg_proof");
                fs::create_dir_all(&dir_path).unwrap();
                let file_path = dir_path.join(format!("data_{}.bin", index));
                let mut file = File::create(&file_path).unwrap();
                file.write_all(&blob.bytes).unwrap();
                file.write_all(&z.bytes).unwrap();
            }

            match KZGProof::compute_kzg_proof(&blob, &z, &kzg_settings) {
=======
            match kzg_settings.compute_kzg_proof(&blob, &z) {
>>>>>>> 4fe95087
                Ok((proof, y)) => {
                    assert_eq!(proof.bytes, test.get_output().unwrap().0.bytes);
                    assert_eq!(y.bytes, test.get_output().unwrap().1.bytes);
                }
                _ => assert!(test.get_output().is_none()),
            }
        }
    }

    #[test]
    fn test_compute_blob_kzg_proof() {
        let trusted_setup_file = Path::new("src/trusted_setup.txt");
        assert!(trusted_setup_file.exists());
        let kzg_settings = KZGSettings::load_trusted_setup_file(trusted_setup_file, 0).unwrap();
        let test_files: Vec<PathBuf> = glob::glob(COMPUTE_BLOB_KZG_PROOF_TESTS)
            .unwrap()
            .map(Result::unwrap)
            .collect();
        assert!(!test_files.is_empty());

        #[allow(unused_variables)]
        for (index, test_file) in test_files.iter().enumerate() {
            let yaml_data = fs::read_to_string(test_file).unwrap();
            let test: compute_blob_kzg_proof::Test = serde_yaml::from_str(&yaml_data).unwrap();
            let (Ok(blob), Ok(commitment)) = (test.input.get_blob(), test.input.get_commitment())
            else {
                assert!(test.get_output().is_none());
                continue;
            };

<<<<<<< HEAD
            #[cfg(feature = "generate-fuzz-corpus")]
            {
                use std::{env, fs::File, io::Write};
                let root_dir = PathBuf::from(env::var("CARGO_MANIFEST_DIR").unwrap());
                let dir_path = root_dir
                    .join("fuzz")
                    .join("corpus")
                    .join("fuzz_compute_blob_kzg_proof");
                fs::create_dir_all(&dir_path).unwrap();
                let file_path = dir_path.join(format!("data_{}.bin", index));
                let mut file = File::create(&file_path).unwrap();
                file.write_all(&blob.bytes).unwrap();
                file.write_all(&commitment.bytes).unwrap();
            }

            match KZGProof::compute_blob_kzg_proof(&blob, &commitment, &kzg_settings) {
=======
            match kzg_settings.compute_blob_kzg_proof(&blob, &commitment) {
>>>>>>> 4fe95087
                Ok(res) => assert_eq!(res.bytes, test.get_output().unwrap().bytes),
                _ => assert!(test.get_output().is_none()),
            }
        }
    }

    #[test]
    fn test_verify_kzg_proof() {
        let trusted_setup_file = Path::new("src/trusted_setup.txt");
        assert!(trusted_setup_file.exists());
        let kzg_settings = KZGSettings::load_trusted_setup_file(trusted_setup_file, 0).unwrap();
        let test_files: Vec<PathBuf> = glob::glob(VERIFY_KZG_PROOF_TESTS)
            .unwrap()
            .map(Result::unwrap)
            .collect();
        assert!(!test_files.is_empty());

        #[allow(unused_variables)]
        for (index, test_file) in test_files.iter().enumerate() {
            let yaml_data = fs::read_to_string(test_file).unwrap();
            let test: verify_kzg_proof::Test = serde_yaml::from_str(&yaml_data).unwrap();
            let (Ok(commitment), Ok(z), Ok(y), Ok(proof)) = (
                test.input.get_commitment(),
                test.input.get_z(),
                test.input.get_y(),
                test.input.get_proof(),
            ) else {
                assert!(test.get_output().is_none());
                continue;
            };

<<<<<<< HEAD
            #[cfg(feature = "generate-fuzz-corpus")]
            {
                use std::{env, fs::File, io::Write};
                let root_dir = PathBuf::from(env::var("CARGO_MANIFEST_DIR").unwrap());
                let dir_path = root_dir
                    .join("fuzz")
                    .join("corpus")
                    .join("fuzz_verify_cell_kzg_proof");
                fs::create_dir_all(&dir_path).unwrap();
                let file_path = dir_path.join(format!("data_{}.bin", index));
                let mut file = File::create(&file_path).unwrap();
                file.write_all(&commitment.bytes).unwrap();
                file.write_all(&z.bytes).unwrap();
                file.write_all(&y.bytes).unwrap();
                file.write_all(&proof.bytes).unwrap();
            }

            match KZGProof::verify_kzg_proof(&commitment, &z, &y, &proof, &kzg_settings) {
=======
            match kzg_settings.verify_kzg_proof(&commitment, &z, &y, &proof) {
>>>>>>> 4fe95087
                Ok(res) => assert_eq!(res, test.get_output().unwrap()),
                _ => assert!(test.get_output().is_none()),
            }
        }
    }

    #[test]
    fn test_verify_blob_kzg_proof() {
        let trusted_setup_file = Path::new("src/trusted_setup.txt");
        assert!(trusted_setup_file.exists());
        let kzg_settings = KZGSettings::load_trusted_setup_file(trusted_setup_file, 0).unwrap();
        let test_files: Vec<PathBuf> = glob::glob(VERIFY_BLOB_KZG_PROOF_TESTS)
            .unwrap()
            .map(Result::unwrap)
            .collect();
        assert!(!test_files.is_empty());

        #[allow(unused_variables)]
        for (index, test_file) in test_files.iter().enumerate() {
            let yaml_data = fs::read_to_string(test_file).unwrap();
            let test: verify_blob_kzg_proof::Test = serde_yaml::from_str(&yaml_data).unwrap();
            let (Ok(blob), Ok(commitment), Ok(proof)) = (
                test.input.get_blob(),
                test.input.get_commitment(),
                test.input.get_proof(),
            ) else {
                assert!(test.get_output().is_none());
                continue;
            };

<<<<<<< HEAD
            #[cfg(feature = "generate-fuzz-corpus")]
            {
                use std::{env, fs::File, io::Write};
                let root_dir = PathBuf::from(env::var("CARGO_MANIFEST_DIR").unwrap());
                let dir_path = root_dir
                    .join("fuzz")
                    .join("corpus")
                    .join("fuzz_verify_cell_kzg_proof");
                fs::create_dir_all(&dir_path).unwrap();
                let file_path = dir_path.join(format!("data_{}.bin", index));
                let mut file = File::create(&file_path).unwrap();
                file.write_all(&blob.bytes).unwrap();
                file.write_all(&commitment.bytes).unwrap();
                file.write_all(&proof.bytes).unwrap();
            }

            match KZGProof::verify_blob_kzg_proof(&blob, &commitment, &proof, &kzg_settings) {
=======
            match kzg_settings.verify_blob_kzg_proof(&blob, &commitment, &proof) {
>>>>>>> 4fe95087
                Ok(res) => assert_eq!(res, test.get_output().unwrap()),
                _ => assert!(test.get_output().is_none()),
            }
        }
    }

    #[test]
    fn test_verify_blob_kzg_proof_batch() {
        let trusted_setup_file = Path::new("src/trusted_setup.txt");
        assert!(trusted_setup_file.exists());
        let kzg_settings = KZGSettings::load_trusted_setup_file(trusted_setup_file, 0).unwrap();
        let test_files: Vec<PathBuf> = glob::glob(VERIFY_BLOB_KZG_PROOF_BATCH_TESTS)
            .unwrap()
            .map(Result::unwrap)
            .collect();
        assert!(!test_files.is_empty());

        #[allow(unused_variables)]
        for (index, test_file) in test_files.iter().enumerate() {
            let yaml_data = fs::read_to_string(test_file).unwrap();
            let test: verify_blob_kzg_proof_batch::Test = serde_yaml::from_str(&yaml_data).unwrap();
            let (Ok(blobs), Ok(commitments), Ok(proofs)) = (
                test.input.get_blobs(),
                test.input.get_commitments(),
                test.input.get_proofs(),
            ) else {
                assert!(test.get_output().is_none());
                continue;
            };

<<<<<<< HEAD
            #[cfg(feature = "generate-fuzz-corpus")]
            {
                use std::{env, fs::File, io::Write};
                let root_dir = PathBuf::from(env::var("CARGO_MANIFEST_DIR").unwrap());
                let dir_path = root_dir
                    .join("fuzz")
                    .join("corpus")
                    .join("fuzz_verify_blob_kzg_proof_batch");
                fs::create_dir_all(&dir_path).unwrap();
                let file_path = dir_path.join(format!("data_{}.bin", index));
                let mut file = File::create(&file_path).unwrap();
                for blob in &blobs {
                    file.write_all(&blob.bytes).unwrap();
                }
                for commitment in &commitments {
                    file.write_all(&commitment.bytes).unwrap();
                }
                for proof in &proofs {
                    file.write_all(&proof.bytes).unwrap();
                }
            }

            match KZGProof::verify_blob_kzg_proof_batch(
                &blobs,
                &commitments,
                &proofs,
                &kzg_settings,
            ) {
=======
            match kzg_settings.verify_blob_kzg_proof_batch(&blobs, &commitments, &proofs) {
>>>>>>> 4fe95087
                Ok(res) => assert_eq!(res, test.get_output().unwrap()),
                _ => assert!(test.get_output().is_none()),
            }
        }
    }

    #[test]
    fn test_compute_cells_and_kzg_proofs() {
        let trusted_setup_file = Path::new("src/trusted_setup.txt");
        assert!(trusted_setup_file.exists());
        let kzg_settings = KZGSettings::load_trusted_setup_file(trusted_setup_file, 0).unwrap();
        let test_files: Vec<PathBuf> = glob::glob(COMPUTE_CELLS_AND_KZG_PROOFS_TESTS)
            .unwrap()
            .map(Result::unwrap)
            .collect();
        assert!(!test_files.is_empty());

        #[allow(unused_variables)]
        for (index, test_file) in test_files.iter().enumerate() {
            let yaml_data = fs::read_to_string(test_file).unwrap();
            let test: compute_cells_and_kzg_proofs::Test =
                serde_yaml::from_str(&yaml_data).unwrap();
            let Ok(blob) = test.input.get_blob() else {
                assert!(test.get_output().is_none());
                continue;
            };

<<<<<<< HEAD
            #[cfg(feature = "generate-fuzz-corpus")]
            {
                use std::{env, fs::File, io::Write};
                let root_dir = PathBuf::from(env::var("CARGO_MANIFEST_DIR").unwrap());
                let dir_path = root_dir
                    .join("fuzz")
                    .join("corpus")
                    .join("fuzz_compute_cells_and_kzg_proofs");
                fs::create_dir_all(&dir_path).unwrap();
                let file_path = dir_path.join(format!("data_{}.bin", index));
                let mut file = File::create(&file_path).unwrap();
                file.write_all(&blob.bytes).unwrap();
            }


            match Cell::compute_cells_and_kzg_proofs(&blob, &kzg_settings) {
=======
            match kzg_settings.compute_cells_and_kzg_proofs(&blob) {
>>>>>>> 4fe95087
                Ok((cells, proofs)) => {
                    let (expected_cells, expected_proofs) = test.get_output().unwrap();
                    assert_eq!(cells.as_slice(), expected_cells);
                    let proofs_as_bytes: Vec<Bytes48> =
                        proofs.iter().map(|p| p.to_bytes()).collect();
                    assert_eq!(proofs_as_bytes, expected_proofs);
                }
                _ => assert!(test.get_output().is_none()),
            }
        }
    }

    #[test]
    fn test_recover_cells_and_kzg_proofs() {
        let trusted_setup_file = Path::new("src/trusted_setup.txt");
        assert!(trusted_setup_file.exists());
        let kzg_settings = KZGSettings::load_trusted_setup_file(trusted_setup_file, 0).unwrap();
        let test_files: Vec<PathBuf> = glob::glob(RECOVER_CELLS_AND_KZG_PROOFS_TESTS)
            .unwrap()
            .map(Result::unwrap)
            .collect();
        assert!(!test_files.is_empty());

        #[allow(unused_variables)]
        for (index, test_file) in test_files.iter().enumerate() {
            let yaml_data = fs::read_to_string(test_file).unwrap();
            let test: recover_cells_and_kzg_proofs::Test =
                serde_yaml::from_str(&yaml_data).unwrap();
            let (Ok(cell_indices), Ok(cells)) =
                (test.input.get_cell_indices(), test.input.get_cells())
            else {
                assert!(test.get_output().is_none());
                continue;
            };

<<<<<<< HEAD
            #[cfg(feature = "generate-fuzz-corpus")]
            {
                use std::{env, fs::File, io::Write};
                let root_dir = PathBuf::from(env::var("CARGO_MANIFEST_DIR").unwrap());
                let dir_path = root_dir
                    .join("fuzz")
                    .join("corpus")
                    .join("fuzz_recover_cells_and_kzg_proofs");
                fs::create_dir_all(&dir_path).unwrap();
                let file_path = dir_path.join(format!("data_{}.bin", index));
                let mut file = File::create(&file_path).unwrap();
                for cell_index in &cell_indices {
                    file.write_all(&cell_index.to_le_bytes()).unwrap();
                }
                for cell in &cells {
                    file.write_all(&cell.bytes).unwrap();
                }
            }

            match Cell::recover_cells_and_kzg_proofs(&cell_indices, &cells, &kzg_settings) {
=======
            match kzg_settings.recover_cells_and_kzg_proofs(&cell_indices, &cells) {
>>>>>>> 4fe95087
                Ok((recovered_cells, recovered_proofs)) => {
                    let (expected_cells, expected_proofs) = test.get_output().unwrap();
                    assert_eq!(recovered_cells.as_slice(), expected_cells);
                    let proofs_as_bytes: Vec<Bytes48> =
                        recovered_proofs.iter().map(|p| p.to_bytes()).collect();
                    assert_eq!(proofs_as_bytes, expected_proofs);
                }
                _ => assert!(test.get_output().is_none()),
            }
        }
    }

    #[test]
    fn test_verify_cell_kzg_proof_batch() {
        let trusted_setup_file = Path::new("src/trusted_setup.txt");
        assert!(trusted_setup_file.exists());
        let kzg_settings = KZGSettings::load_trusted_setup_file(trusted_setup_file, 0).unwrap();
        let test_files: Vec<PathBuf> = glob::glob(VERIFY_CELL_KZG_PROOF_BATCH_TESTS)
            .unwrap()
            .map(Result::unwrap)
            .collect();
        assert!(!test_files.is_empty());

        #[allow(unused_variables)]
        for (index, test_file) in test_files.iter().enumerate() {
            let yaml_data = fs::read_to_string(test_file).unwrap();
            let test: verify_cell_kzg_proof_batch::Test = serde_yaml::from_str(&yaml_data).unwrap();
            let (Ok(commitments), Ok(cell_indices), Ok(cells), Ok(proofs)) = (
                test.input.get_commitments(),
                test.input.get_cell_indices(),
                test.input.get_cells(),
                test.input.get_proofs(),
            ) else {
                assert!(test.get_output().is_none());
                continue;
            };

<<<<<<< HEAD
            #[cfg(feature = "generate-fuzz-corpus")]
            {
                use std::{env, fs::File, io::Write};
                let root_dir = PathBuf::from(env::var("CARGO_MANIFEST_DIR").unwrap());
                let dir_path = root_dir
                    .join("fuzz")
                    .join("corpus")
                    .join("fuzz_verify_cell_kzg_proof_batch");
                fs::create_dir_all(&dir_path).unwrap();
                let file_path = dir_path.join(format!("data_{}.bin", index));
                let mut file = File::create(&file_path).unwrap();
                for commitment in &commitments {
                    file.write_all(&commitment.bytes).unwrap();
                }
                for cell_index in &cell_indices {
                    file.write_all(&cell_index.to_le_bytes()).unwrap();
                }
                for cell in &cells {
                    file.write_all(&cell.bytes).unwrap();
                }
                for proof in &proofs {
                    file.write_all(&proof.bytes).unwrap();
                }
            }

            match KZGProof::verify_cell_kzg_proof_batch(
=======
            match kzg_settings.verify_cell_kzg_proof_batch(
>>>>>>> 4fe95087
                &commitments,
                &cell_indices,
                &cells,
                &proofs,
            ) {
                Ok(res) => assert_eq!(res, test.get_output().unwrap()),
                _ => assert!(test.get_output().is_none()),
            }
        }
    }
}<|MERGE_RESOLUTION|>--- conflicted
+++ resolved
@@ -1001,7 +1001,6 @@
                 continue;
             };
 
-<<<<<<< HEAD
             #[cfg(feature = "generate-fuzz-corpus")]
             {
                 use std::{env, fs::File, io::Write};
@@ -1016,10 +1015,7 @@
                 file.write_all(&blob.bytes).unwrap();
             }
 
-            match KZGCommitment::blob_to_kzg_commitment(&blob, &kzg_settings) {
-=======
             match kzg_settings.blob_to_kzg_commitment(&blob) {
->>>>>>> 4fe95087
                 Ok(res) => assert_eq!(res.bytes, test.get_output().unwrap().bytes),
                 _ => assert!(test.get_output().is_none()),
             }
@@ -1054,7 +1050,6 @@
                 continue;
             };
 
-<<<<<<< HEAD
             #[cfg(feature = "generate-fuzz-corpus")]
             {
                 use std::{env, fs::File, io::Write};
@@ -1070,10 +1065,7 @@
                 file.write_all(&z.bytes).unwrap();
             }
 
-            match KZGProof::compute_kzg_proof(&blob, &z, &kzg_settings) {
-=======
             match kzg_settings.compute_kzg_proof(&blob, &z) {
->>>>>>> 4fe95087
                 Ok((proof, y)) => {
                     assert_eq!(proof.bytes, test.get_output().unwrap().0.bytes);
                     assert_eq!(y.bytes, test.get_output().unwrap().1.bytes);
@@ -1104,7 +1096,6 @@
                 continue;
             };
 
-<<<<<<< HEAD
             #[cfg(feature = "generate-fuzz-corpus")]
             {
                 use std::{env, fs::File, io::Write};
@@ -1120,10 +1111,7 @@
                 file.write_all(&commitment.bytes).unwrap();
             }
 
-            match KZGProof::compute_blob_kzg_proof(&blob, &commitment, &kzg_settings) {
-=======
             match kzg_settings.compute_blob_kzg_proof(&blob, &commitment) {
->>>>>>> 4fe95087
                 Ok(res) => assert_eq!(res.bytes, test.get_output().unwrap().bytes),
                 _ => assert!(test.get_output().is_none()),
             }
@@ -1155,7 +1143,6 @@
                 continue;
             };
 
-<<<<<<< HEAD
             #[cfg(feature = "generate-fuzz-corpus")]
             {
                 use std::{env, fs::File, io::Write};
@@ -1173,10 +1160,7 @@
                 file.write_all(&proof.bytes).unwrap();
             }
 
-            match KZGProof::verify_kzg_proof(&commitment, &z, &y, &proof, &kzg_settings) {
-=======
             match kzg_settings.verify_kzg_proof(&commitment, &z, &y, &proof) {
->>>>>>> 4fe95087
                 Ok(res) => assert_eq!(res, test.get_output().unwrap()),
                 _ => assert!(test.get_output().is_none()),
             }
@@ -1207,7 +1191,6 @@
                 continue;
             };
 
-<<<<<<< HEAD
             #[cfg(feature = "generate-fuzz-corpus")]
             {
                 use std::{env, fs::File, io::Write};
@@ -1224,10 +1207,7 @@
                 file.write_all(&proof.bytes).unwrap();
             }
 
-            match KZGProof::verify_blob_kzg_proof(&blob, &commitment, &proof, &kzg_settings) {
-=======
             match kzg_settings.verify_blob_kzg_proof(&blob, &commitment, &proof) {
->>>>>>> 4fe95087
                 Ok(res) => assert_eq!(res, test.get_output().unwrap()),
                 _ => assert!(test.get_output().is_none()),
             }
@@ -1258,7 +1238,6 @@
                 continue;
             };
 
-<<<<<<< HEAD
             #[cfg(feature = "generate-fuzz-corpus")]
             {
                 use std::{env, fs::File, io::Write};
@@ -1281,15 +1260,7 @@
                 }
             }
 
-            match KZGProof::verify_blob_kzg_proof_batch(
-                &blobs,
-                &commitments,
-                &proofs,
-                &kzg_settings,
-            ) {
-=======
             match kzg_settings.verify_blob_kzg_proof_batch(&blobs, &commitments, &proofs) {
->>>>>>> 4fe95087
                 Ok(res) => assert_eq!(res, test.get_output().unwrap()),
                 _ => assert!(test.get_output().is_none()),
             }
@@ -1317,7 +1288,6 @@
                 continue;
             };
 
-<<<<<<< HEAD
             #[cfg(feature = "generate-fuzz-corpus")]
             {
                 use std::{env, fs::File, io::Write};
@@ -1332,11 +1302,7 @@
                 file.write_all(&blob.bytes).unwrap();
             }
 
-
-            match Cell::compute_cells_and_kzg_proofs(&blob, &kzg_settings) {
-=======
             match kzg_settings.compute_cells_and_kzg_proofs(&blob) {
->>>>>>> 4fe95087
                 Ok((cells, proofs)) => {
                     let (expected_cells, expected_proofs) = test.get_output().unwrap();
                     assert_eq!(cells.as_slice(), expected_cells);
@@ -1372,7 +1338,6 @@
                 continue;
             };
 
-<<<<<<< HEAD
             #[cfg(feature = "generate-fuzz-corpus")]
             {
                 use std::{env, fs::File, io::Write};
@@ -1392,10 +1357,7 @@
                 }
             }
 
-            match Cell::recover_cells_and_kzg_proofs(&cell_indices, &cells, &kzg_settings) {
-=======
             match kzg_settings.recover_cells_and_kzg_proofs(&cell_indices, &cells) {
->>>>>>> 4fe95087
                 Ok((recovered_cells, recovered_proofs)) => {
                     let (expected_cells, expected_proofs) = test.get_output().unwrap();
                     assert_eq!(recovered_cells.as_slice(), expected_cells);
@@ -1433,7 +1395,6 @@
                 continue;
             };
 
-<<<<<<< HEAD
             #[cfg(feature = "generate-fuzz-corpus")]
             {
                 use std::{env, fs::File, io::Write};
@@ -1459,10 +1420,7 @@
                 }
             }
 
-            match KZGProof::verify_cell_kzg_proof_batch(
-=======
             match kzg_settings.verify_cell_kzg_proof_batch(
->>>>>>> 4fe95087
                 &commitments,
                 &cell_indices,
                 &cells,
