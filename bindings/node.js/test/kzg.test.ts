import {randomBytes} from "crypto";
import {readFileSync, existsSync} from "fs";
import {resolve} from "path";
import {globSync} from "glob";

const yaml = require("js-yaml");

interface TestMeta<I extends Record<string, any>, O extends boolean | string | string[] | Record<string, any>> {
  input: I;
  output: O;
}

import kzg from "../lib/kzg";
import type {ProofResult} from "../lib/kzg";
const {
  loadTrustedSetup,
  blobToKzgCommitment,
  computeKzgProof,
  computeBlobKzgProof,
  verifyKzgProof,
  verifyBlobKzgProof,
  verifyBlobKzgProofBatch,
  BYTES_PER_BLOB,
  BYTES_PER_COMMITMENT,
  BYTES_PER_PROOF,
  BYTES_PER_FIELD_ELEMENT,
<<<<<<< HEAD
  CELLS_PER_EXT_BLOB,
  ProofResult,
  computeCellsAndKzgProofs,
  verifyCellKzgProof,
  computeCells,
  cellsToBlob,
  verifyCellKzgProofBatch,
  recoverAllCells,
} from "../lib/kzg";
=======
} = kzg;
// not exported by types, only exported for testing purposes
const getTrustedSetupFilepath = (kzg as any).getTrustedSetupFilepath as (filePath?: string) => string;
const DEFAULT_TRUSTED_SETUP_PATH = (kzg as any).DEFAULT_TRUSTED_SETUP_PATH as string;
>>>>>>> 98c419ee

const TEST_SETUP_FILE_PATH_JSON = resolve(__dirname, "__fixtures__", "trusted_setup.json");
const TEST_SETUP_FILE_PATH_TXT = resolve(__dirname, "__fixtures__", "trusted_setup.txt");

const MAX_TOP_BYTE = 114;

const BLOB_TO_KZG_COMMITMENT_TESTS = "../../tests/blob_to_kzg_commitment/*/*/data.yaml";
const COMPUTE_KZG_PROOF_TESTS = "../../tests/compute_kzg_proof/*/*/data.yaml";
const COMPUTE_BLOB_KZG_PROOF_TESTS = "../../tests/compute_blob_kzg_proof/*/*/data.yaml";
const VERIFY_KZG_PROOF_TESTS = "../../tests/verify_kzg_proof/*/*/data.yaml";
const VERIFY_BLOB_KZG_PROOF_TESTS = "../../tests/verify_blob_kzg_proof/*/*/data.yaml";
const VERIFY_BLOB_KZG_PROOF_BATCH_TESTS = "../../tests/verify_blob_kzg_proof_batch/*/*/data.yaml";

const COMPUTE_CELLS_TESTS = "../../tests/compute_cells/*/*/data.yaml";
const COMPUTE_CELLS_AND_KZG_PROOFS_TESTS = "../../tests/compute_cells_and_kzg_proofs/*/*/data.yaml";
const VERIFY_CELL_KZG_PROOF_TESTS = "../../tests/verify_cell_kzg_proof/*/*/data.yaml";
const VERIFY_CELL_KZG_PROOF_BATCH_TESTS = "../../tests/verify_cell_kzg_proof_batch/*/*/data.yaml";
const RECOVER_ALL_CELLS_TESTS = "../../tests/recover_all_cells/*/*/data.yaml";

type BlobToKzgCommitmentTest = TestMeta<{blob: string}, string>;
type ComputeKzgProofTest = TestMeta<{blob: string; z: string}, string[]>;
type ComputeBlobKzgProofTest = TestMeta<{blob: string; commitment: string}, string>;
type VerifyKzgProofTest = TestMeta<{commitment: string; y: string; z: string; proof: string}, boolean>;
type VerifyBlobKzgProofTest = TestMeta<{blob: string; commitment: string; proof: string}, boolean>;
type VerifyBatchKzgProofTest = TestMeta<{blobs: string[]; commitments: string[]; proofs: string[]}, boolean>;

type ComputeCellsTest = TestMeta<{blob: string}, string[]>;
type ComputeCellsAndKzgProofsTest = TestMeta<{blob: string}, string[][]>;
type VerifyCellKzgProofTest = TestMeta<{commitment: string; cell_id: number; cell: string; proof: string}, boolean>;
type VerifyCellKzgProofBatchTest = TestMeta<
  {row_commitments: string[]; row_indices: number[]; column_indices: number[]; cells: string[]; proofs: string[]},
  boolean
>;
type RecoverAllCellsTest = TestMeta<{cell_ids: number[]; cells: string[]}, string[]>;

const blobValidLength = randomBytes(BYTES_PER_BLOB);
const blobBadLength = randomBytes(BYTES_PER_BLOB - 1);
const commitmentValidLength = randomBytes(BYTES_PER_COMMITMENT);
const commitmentBadLength = randomBytes(BYTES_PER_COMMITMENT - 1);
const proofValidLength = randomBytes(BYTES_PER_PROOF);
const proofBadLength = randomBytes(BYTES_PER_PROOF - 1);
const fieldElementValidLength = randomBytes(BYTES_PER_FIELD_ELEMENT);
const fieldElementBadLength = randomBytes(BYTES_PER_FIELD_ELEMENT - 1);

/**
 * Generates a random blob of the correct length for the KZG library
 *
 * @return {Uint8Array}
 */
function generateRandomBlob(): Uint8Array {
  return new Uint8Array(
    randomBytes(BYTES_PER_BLOB).map((x, i) => {
      // Set the top byte to be low enough that the field element doesn't overflow the BLS modulus
      if (x > MAX_TOP_BYTE && i % BYTES_PER_FIELD_ELEMENT == 0) {
        return Math.floor(Math.random() * MAX_TOP_BYTE);
      }
      return x;
    })
  );
}

/**
 * Converts hex string to binary Uint8Array
 *
 * @param {string} hexString Hex string to convert
 *
 * @return {Uint8Array}
 */
function bytesFromHex(hexString: string): Uint8Array {
  if (hexString.startsWith("0x")) {
    hexString = hexString.slice(2);
  }
  return Uint8Array.from(Buffer.from(hexString, "hex"));
}

/**
 * Verifies that two Uint8Arrays are bitwise equivalent
 *
 * @param {Uint8Array} a
 * @param {Uint8Array} b
 *
 * @return {void}
 *
 * @throws {Error} If arrays are not equal length or byte values are unequal
 */
function assertBytesEqual(a: Uint8Array | Buffer, b: Uint8Array | Buffer): void {
  if (a.length !== b.length) {
    throw new Error("unequal Uint8Array lengths");
  }
  for (let i = 0; i < a.length; i++) {
    if (a[i] !== b[i]) throw new Error(`unequal Uint8Array byte at index ${i}`);
  }
}

/**
 * Finds a valid test under a glob path to test files. Filters out tests with
 * "invalid", "incorrect", or "different" in the file name.
 *
 * @param {string} testDir Glob path to test files
 *
 * @return {any} Test object with valid input and output. Must strongly type
 *               results at calling location
 *
 * @throws {Error} If no valid test is found
 */
function getValidTest(testDir: string): any {
  const tests = globSync(testDir);
  const validTest = tests.find(
    (testFile: string) =>
      !testFile.includes("invalid") && !testFile.includes("incorrect") && !testFile.includes("different")
  );
  if (!validTest) throw new Error("Could not find valid test");
  return yaml.load(readFileSync(validTest, "ascii"));
}

/**
 * Runs a suite of tests for the passed function and arguments. Will test base
 * case to ensure a valid set of arguments was passed with the function being
 * tested.  Will then test the same function with an extra, invalid, argument
 * at the end of the argument list to verify extra args are ignored. Checks
 * validity of the extra argument case against the base case. Finally, will
 * check that if an argument is removed that an error is thrown.
 *
 * @param {(...args: any[]) => any} fn Function to be tested
 * @param {any[]} validArgs Valid arguments to be passed as base case to fn
 *
 * @return {void}
 *
 * @throws {Error} If no valid test is found
 */
function testArgCount(fn: (...args: any[]) => any, validArgs: any[]): void {
  const lessArgs = validArgs.slice(0, -1);
  const moreArgs = validArgs.concat("UNKNOWN_ARGUMENT");

  it("should test for different argument lengths", () => {
    expect(lessArgs.length).toBeLessThan(validArgs.length);
    expect(moreArgs.length).toBeGreaterThan(validArgs.length);
  });

  it("should run for expected argument count", () => {
    expect(() => fn(...validArgs)).not.toThrowError();
  });

  it("should ignore extra arguments", () => {
    expect(() => fn(...moreArgs)).not.toThrowError();
  });

  it("should give same result with extra args", () => {
    expect(fn(...validArgs)).toEqual(fn(...moreArgs));
  });

  it("should throw for less than expected argument count", () => {
    expect(() => fn(...lessArgs)).toThrowError();
  });
}

describe("C-KZG", () => {
  beforeAll(async () => {
    loadTrustedSetup(TEST_SETUP_FILE_PATH_JSON);
  });

  describe("locating trusted setup file", () => {
    it("should return a txt path if a json file is provided and exists", () => {
      expect(getTrustedSetupFilepath(TEST_SETUP_FILE_PATH_JSON)).toEqual(TEST_SETUP_FILE_PATH_TXT);
    });
    /**
     * No guarantee that the test above runs first, however the json file should
     * have already been loaded by the beforeAll so a valid .txt test setup
     * should be available to expect
     */
    it("should return the same txt path if provided and exists", () => {
      expect(getTrustedSetupFilepath(TEST_SETUP_FILE_PATH_TXT)).toEqual(TEST_SETUP_FILE_PATH_TXT);
    });
    describe("default setups", () => {
      beforeAll(() => {
        if (!existsSync(DEFAULT_TRUSTED_SETUP_PATH)) {
          throw new Error("Default deps/c-kzg/trusted_setup.txt not found for testing");
        }
      });
      it("should return default trusted_setup filepath", () => {
        expect(getTrustedSetupFilepath()).toEqual(DEFAULT_TRUSTED_SETUP_PATH);
      });
    });
  });

  describe("reference tests should pass", () => {
    it("reference tests for blobToKzgCommitment should pass", () => {
      const tests = globSync(BLOB_TO_KZG_COMMITMENT_TESTS);
      expect(tests.length).toBeGreaterThan(0);

      tests.forEach((testFile: string) => {
        const test: BlobToKzgCommitmentTest = yaml.load(readFileSync(testFile, "ascii"));

        let commitment: Uint8Array;
        const blob = bytesFromHex(test.input.blob);

        try {
          commitment = blobToKzgCommitment(blob);
        } catch (err) {
          expect(test.output).toBeNull();
          return;
        }

        expect(test.output).not.toBeNull();
        const expectedCommitment = bytesFromHex(test.output);
        expect(assertBytesEqual(commitment, expectedCommitment));
      });
    });

    it("reference tests for computeKzgProof should pass", () => {
      const tests = globSync(COMPUTE_KZG_PROOF_TESTS);
      expect(tests.length).toBeGreaterThan(0);

      tests.forEach((testFile: string) => {
        const test: ComputeKzgProofTest = yaml.load(readFileSync(testFile, "ascii"));

        let proof: ProofResult;
        const blob = bytesFromHex(test.input.blob);
        const z = bytesFromHex(test.input.z);

        try {
          proof = computeKzgProof(blob, z);
        } catch (err) {
          expect(test.output).toBeNull();
          return;
        }

        expect(test.output).not.toBeNull();

        const [proofBytes, yBytes] = proof;
        const [expectedProofBytes, expectedYBytes] = test.output.map((out) => bytesFromHex(out));

        expect(assertBytesEqual(proofBytes, expectedProofBytes));
        expect(assertBytesEqual(yBytes, expectedYBytes));
      });
    });

    it("reference tests for computeBlobKzgProof should pass", () => {
      const tests = globSync(COMPUTE_BLOB_KZG_PROOF_TESTS);
      expect(tests.length).toBeGreaterThan(0);

      tests.forEach((testFile: string) => {
        const test: ComputeBlobKzgProofTest = yaml.load(readFileSync(testFile, "ascii"));

        let proof: Uint8Array;
        const blob = bytesFromHex(test.input.blob);
        const commitment = bytesFromHex(test.input.commitment);

        try {
          proof = computeBlobKzgProof(blob, commitment);
        } catch (err) {
          expect(test.output).toBeNull();
          return;
        }

        expect(test.output).not.toBeNull();
        const expectedProof = bytesFromHex(test.output);
        expect(assertBytesEqual(proof, expectedProof));
      });
    });

    it("reference tests for verifyKzgProof should pass", () => {
      const tests = globSync(VERIFY_KZG_PROOF_TESTS);
      expect(tests.length).toBeGreaterThan(0);

      tests.forEach((testFile: string) => {
        const test: VerifyKzgProofTest = yaml.load(readFileSync(testFile, "ascii"));

        let valid;
        const commitment = bytesFromHex(test.input.commitment);
        const z = bytesFromHex(test.input.z);
        const y = bytesFromHex(test.input.y);
        const proof = bytesFromHex(test.input.proof);

        try {
          valid = verifyKzgProof(commitment, z, y, proof);
        } catch (err) {
          expect(test.output).toBeNull();
          return;
        }

        expect(valid).toEqual(test.output);
      });
    });

    it("reference tests for verifyBlobKzgProof should pass", () => {
      const tests = globSync(VERIFY_BLOB_KZG_PROOF_TESTS);
      expect(tests.length).toBeGreaterThan(0);

      tests.forEach((testFile: string) => {
        const test: VerifyBlobKzgProofTest = yaml.load(readFileSync(testFile, "ascii"));

        let valid;
        const blob = bytesFromHex(test.input.blob);
        const commitment = bytesFromHex(test.input.commitment);
        const proof = bytesFromHex(test.input.proof);

        try {
          valid = verifyBlobKzgProof(blob, commitment, proof);
        } catch (err) {
          expect(test.output).toBeNull();
          return;
        }

        expect(valid).toEqual(test.output);
      });
    });

    it("reference tests for verifyBlobKzgProofBatch should pass", () => {
      const tests = globSync(VERIFY_BLOB_KZG_PROOF_BATCH_TESTS);
      expect(tests.length).toBeGreaterThan(0);

      tests.forEach((testFile: string) => {
        const test: VerifyBatchKzgProofTest = yaml.load(readFileSync(testFile, "ascii"));

        let valid;
        const blobs = test.input.blobs.map(bytesFromHex);
        const commitments = test.input.commitments.map(bytesFromHex);
        const proofs = test.input.proofs.map(bytesFromHex);

        try {
          valid = verifyBlobKzgProofBatch(blobs, commitments, proofs);
        } catch (err) {
          expect(test.output).toBeNull();
          return;
        }

        expect(valid).toEqual(test.output);
      });
    });

    it("reference tests for computeCells should pass", () => {
      const tests = globSync(COMPUTE_CELLS_TESTS);
      expect(tests.length).toBeGreaterThan(0);

      tests.forEach((testFile: string) => {
        const test: ComputeCellsTest = yaml.load(readFileSync(testFile, "ascii"));

        let cells;
        const blob = bytesFromHex(test.input.blob);

        try {
          cells = computeCells(blob);
        } catch (err) {
          expect(test.output).toBeNull();
          return;
        }

        expect(test.output).not.toBeNull();
        const expectedCells = test.output.map(bytesFromHex);
        expect(cells.length).toBe(expectedCells.length);
        for (let i = 0; i < cells.length; i++) {
          assertBytesEqual(cells[i], expectedCells[i]);
        }
      });
    });

    it("reference tests for computeCellsAndKzgProofs should pass", () => {
      const tests = globSync(COMPUTE_CELLS_AND_KZG_PROOFS_TESTS);
      expect(tests.length).toBeGreaterThan(0);

      tests.forEach((testFile: string) => {
        const test: ComputeCellsAndKzgProofsTest = yaml.load(readFileSync(testFile, "ascii"));

        let cells;
        let proofs;
        const blob = bytesFromHex(test.input.blob);

        try {
          [cells, proofs] = computeCellsAndKzgProofs(blob);
        } catch (err) {
          expect(test.output).toBeNull();
          return;
        }

        expect(test.output).not.toBeNull();
        expect(test.output.length).toBe(2);
        const expectedCells = test.output[0].map(bytesFromHex);
        const expectedProofs = test.output[1].map(bytesFromHex);
        expect(cells.length).toBe(expectedCells.length);
        for (let i = 0; i < cells.length; i++) {
          assertBytesEqual(cells[i], expectedCells[i]);
        }
        expect(proofs.length).toBe(expectedProofs.length);
        for (let i = 0; i < proofs.length; i++) {
          assertBytesEqual(proofs[i], expectedProofs[i]);
        }
      });
    });

    it("reference tests for verifyCellKzgProof should pass", () => {
      const tests = globSync(VERIFY_CELL_KZG_PROOF_TESTS);
      expect(tests.length).toBeGreaterThan(0);

      tests.forEach((testFile: string) => {
        const test: VerifyCellKzgProofTest = yaml.load(readFileSync(testFile, "ascii"));

        let valid;
        const commitment = bytesFromHex(test.input.commitment);
        const cellId = test.input.cell_id;
        const cell = bytesFromHex(test.input.cell);
        const proof = bytesFromHex(test.input.proof);

        try {
          valid = verifyCellKzgProof(commitment, cellId, cell, proof);
        } catch (err) {
          expect(test.output).toBeNull();
          return;
        }

        expect(valid).toEqual(test.output);
      });
    });

    it("reference tests for verifyCellKzgProofBatch should pass", () => {
      const tests = globSync(VERIFY_CELL_KZG_PROOF_BATCH_TESTS);
      expect(tests.length).toBeGreaterThan(0);

      tests.forEach((testFile: string) => {
        const test: VerifyCellKzgProofBatchTest = yaml.load(readFileSync(testFile, "ascii"));

        let valid;
        const rowCommitments = test.input.row_commitments.map(bytesFromHex);
        const rowIndices = test.input.row_indices;
        const columnIndices = test.input.column_indices;
        const cells = test.input.cells.map(bytesFromHex);
        const proofs = test.input.proofs.map(bytesFromHex);

        try {
          valid = verifyCellKzgProofBatch(rowCommitments, rowIndices, columnIndices, cells, proofs);
        } catch (err) {
          expect(test.output).toBeNull();
          return;
        }

        expect(valid).toEqual(test.output);
      });
    });

    it("reference tests for recoverAllCells should pass", () => {
      const tests = globSync(RECOVER_ALL_CELLS_TESTS);
      expect(tests.length).toBeGreaterThan(0);

      tests.forEach((testFile: string) => {
        const test: RecoverAllCellsTest = yaml.load(readFileSync(testFile, "ascii"));

        let recovered;
        const cellIds = test.input.cell_ids;
        const cells = test.input.cells.map(bytesFromHex);

        try {
          recovered = recoverAllCells(cellIds, cells);
        } catch (err) {
          expect(test.output).toBeNull();
          return;
        }

        expect(test.output).not.toBeNull();
        const expectedCells = test.output.map(bytesFromHex);
        expect(recovered.length).toBe(expectedCells.length);
        for (let i = 0; i < cells.length; i++) {
          assertBytesEqual(recovered[i], expectedCells[i]);
        }
      });
    });
  });

  describe("edge cases for blobToKzgCommitment", () => {
    describe("check argument count", () => {
      const test: BlobToKzgCommitmentTest = getValidTest(BLOB_TO_KZG_COMMITMENT_TESTS);
      const blob = bytesFromHex(test.input.blob);
      testArgCount(blobToKzgCommitment, [blob]);
    });

    it("throws as expected when given an argument of invalid type", () => {
      // eslint-disable-next-line @typescript-eslint/ban-ts-comment
      // @ts-expect-error
      expect(() => blobToKzgCommitment("wrong type")).toThrowError("Expected blob to be a Uint8Array");
    });

    it("throws as expected when given an argument of invalid length", () => {
      expect(() => blobToKzgCommitment(blobBadLength)).toThrowError("Expected blob to be 131072 bytes");
    });
  });

  // TODO: add more tests for this function.
  describe("edge cases for computeKzgProof", () => {
    describe("check argument count", () => {
      const test: ComputeKzgProofTest = getValidTest(COMPUTE_KZG_PROOF_TESTS);
      const blob = bytesFromHex(test.input.blob);
      const z = bytesFromHex(test.input.z);
      testArgCount(computeKzgProof, [blob, z]);
    });

    it("computes a proof from blob/field element", () => {
      const blob = generateRandomBlob();
      const zBytes = new Uint8Array(BYTES_PER_FIELD_ELEMENT).fill(0);
      computeKzgProof(blob, zBytes);
    });

    it("throws as expected when given an argument of invalid length", () => {
      expect(() => computeKzgProof(blobBadLength, fieldElementValidLength)).toThrowError(
        "Expected blob to be 131072 bytes"
      );
      expect(() => computeKzgProof(blobValidLength, fieldElementBadLength)).toThrowError(
        "Expected zBytes to be 32 bytes"
      );
    });
  });

  // TODO: add more tests for this function.
  describe("edge cases for computeBlobKzgProof", () => {
    describe("check argument count", () => {
      const test: ComputeBlobKzgProofTest = getValidTest(COMPUTE_BLOB_KZG_PROOF_TESTS);
      const blob = bytesFromHex(test.input.blob);
      const commitment = bytesFromHex(test.input.commitment);
      testArgCount(computeBlobKzgProof, [blob, commitment]);
    });

    it("computes a proof from blob", () => {
      const blob = generateRandomBlob();
      const commitment = blobToKzgCommitment(blob);
      computeBlobKzgProof(blob, commitment);
    });

    it("throws as expected when given an argument of invalid length", () => {
      expect(() => computeBlobKzgProof(blobBadLength, blobToKzgCommitment(generateRandomBlob()))).toThrowError(
        "Expected blob to be 131072 bytes"
      );
    });
  });

  describe("edge cases for verifyKzgProof", () => {
    describe("check argument count", () => {
      const test: VerifyKzgProofTest = getValidTest(VERIFY_KZG_PROOF_TESTS);
      const commitment = bytesFromHex(test.input.commitment);
      const z = bytesFromHex(test.input.z);
      const y = bytesFromHex(test.input.y);
      const proof = bytesFromHex(test.input.proof);
      testArgCount(verifyKzgProof, [commitment, z, y, proof]);
    });

    it("valid proof should result in true", () => {
      const commitment = new Uint8Array(BYTES_PER_COMMITMENT).fill(0);
      commitment[0] = 0xc0;
      const z = new Uint8Array(BYTES_PER_FIELD_ELEMENT).fill(0);
      const y = new Uint8Array(BYTES_PER_FIELD_ELEMENT).fill(0);
      const proof = new Uint8Array(BYTES_PER_PROOF).fill(0);
      proof[0] = 0xc0;
      expect(verifyKzgProof(commitment, z, y, proof)).toBe(true);
    });

    it("invalid proof should result in false", () => {
      const commitment = new Uint8Array(BYTES_PER_COMMITMENT).fill(0);
      commitment[0] = 0xc0;
      const z = new Uint8Array(BYTES_PER_FIELD_ELEMENT).fill(1);
      const y = new Uint8Array(BYTES_PER_FIELD_ELEMENT).fill(1);
      const proof = new Uint8Array(BYTES_PER_PROOF).fill(0);
      proof[0] = 0xc0;
      expect(verifyKzgProof(commitment, z, y, proof)).toBe(false);
    });

    it("throws as expected when given an argument of invalid length", () => {
      expect(() =>
        verifyKzgProof(commitmentBadLength, fieldElementValidLength, fieldElementValidLength, proofValidLength)
      ).toThrowError("Expected commitmentBytes to be 48 bytes");
      expect(() =>
        verifyKzgProof(commitmentValidLength, fieldElementBadLength, fieldElementValidLength, proofValidLength)
      ).toThrowError("Expected zBytes to be 32 bytes");
      expect(() =>
        verifyKzgProof(commitmentValidLength, fieldElementValidLength, fieldElementBadLength, proofValidLength)
      ).toThrowError("Expected yBytes to be 32 bytes");
      expect(() =>
        verifyKzgProof(commitmentValidLength, fieldElementValidLength, fieldElementValidLength, proofBadLength)
      ).toThrowError("Expected proofBytes to be 48 bytes");
    });
  });

  describe("edge cases for verifyBlobKzgProof", () => {
    describe("check argument count", () => {
      const test: VerifyBlobKzgProofTest = getValidTest(VERIFY_BLOB_KZG_PROOF_TESTS);
      const blob = bytesFromHex(test.input.blob);
      const commitment = bytesFromHex(test.input.commitment);
      const proof = bytesFromHex(test.input.proof);
      testArgCount(verifyBlobKzgProof, [blob, commitment, proof]);
    });

    it("correct blob/commitment/proof should verify as true", () => {
      const blob = generateRandomBlob();
      const commitment = blobToKzgCommitment(blob);
      const proof = computeBlobKzgProof(blob, commitment);
      expect(verifyBlobKzgProof(blob, commitment, proof)).toBe(true);
    });

    it("incorrect commitment should verify as false", () => {
      const blob = generateRandomBlob();
      const commitment = blobToKzgCommitment(generateRandomBlob());
      const proof = computeBlobKzgProof(blob, commitment);
      expect(verifyBlobKzgProof(blob, commitment, proof)).toBe(false);
    });

    it("incorrect proof should verify as false", () => {
      const blob = generateRandomBlob();
      const commitment = blobToKzgCommitment(blob);
      const randomBlob = generateRandomBlob();
      const randomCommitment = blobToKzgCommitment(randomBlob);
      const proof = computeBlobKzgProof(randomBlob, randomCommitment);
      expect(verifyBlobKzgProof(blob, commitment, proof)).toBe(false);
    });

    it("throws as expected when given an argument of invalid length", () => {
      expect(() => verifyBlobKzgProof(blobBadLength, commitmentValidLength, proofValidLength)).toThrowError(
        "Expected blob to be 131072 bytes"
      );
      expect(() => verifyBlobKzgProof(blobValidLength, commitmentBadLength, proofValidLength)).toThrowError(
        "Expected commitmentBytes to be 48 bytes"
      );
      expect(() => verifyBlobKzgProof(blobValidLength, commitmentValidLength, proofBadLength)).toThrowError(
        "Expected proofBytes to be 48 bytes"
      );
    });
  });

  describe("edge cases for verifyBlobKzgProofBatch", () => {
    describe("check argument count", () => {
      const test: VerifyBatchKzgProofTest = getValidTest(VERIFY_BLOB_KZG_PROOF_BATCH_TESTS);
      const blobs = test.input.blobs.map(bytesFromHex);
      const commitments = test.input.commitments.map(bytesFromHex);
      const proofs = test.input.proofs.map(bytesFromHex);
      testArgCount(verifyBlobKzgProofBatch, [blobs, commitments, proofs]);
    });

    it("should reject non-array args", () => {
      expect(() =>
        verifyBlobKzgProofBatch(
          2 as unknown as Uint8Array[],
          [commitmentValidLength, commitmentValidLength],
          [proofValidLength, proofValidLength]
        )
      ).toThrowError("Blobs, commitments, and proofs must all be arrays");
    });

    it("should reject non-bytearray blob", () => {
      expect(() =>
        verifyBlobKzgProofBatch(
          ["foo", "bar"] as unknown as Uint8Array[],
          [commitmentValidLength, commitmentValidLength],
          [proofValidLength, proofValidLength]
        )
      ).toThrowError("Expected blob to be a Uint8Array");
    });

    it("throws as expected when given an argument of invalid length", () => {
      expect(() =>
        verifyBlobKzgProofBatch(
          [blobBadLength, blobValidLength],
          [commitmentValidLength, commitmentValidLength],
          [proofValidLength, proofValidLength]
        )
      ).toThrowError("Expected blob to be 131072 bytes");
      expect(() =>
        verifyBlobKzgProofBatch(
          [blobValidLength, blobValidLength],
          [commitmentBadLength, commitmentValidLength],
          [proofValidLength, proofValidLength]
        )
      ).toThrowError("Expected commitmentBytes to be 48 bytes");
      expect(() =>
        verifyBlobKzgProofBatch(
          [blobValidLength, blobValidLength],
          [commitmentValidLength, commitmentValidLength],
          [proofValidLength, proofBadLength]
        )
      ).toThrowError("Expected proofBytes to be 48 bytes");
    });

    it("zero blobs/commitments/proofs should verify as true", () => {
      expect(verifyBlobKzgProofBatch([], [], [])).toBe(true);
    });

    it("mismatching blobs/commitments/proofs should throw error", () => {
      const count = 3;
      const blobs = new Array(count);
      const commitments = new Array(count);
      const proofs = new Array(count);
      for (const [i] of blobs.entries()) {
        blobs[i] = generateRandomBlob();
        commitments[i] = blobToKzgCommitment(blobs[i]);
        proofs[i] = computeBlobKzgProof(blobs[i], commitments[i]);
      }
      expect(verifyBlobKzgProofBatch(blobs, commitments, proofs)).toBe(true);
      expect(() => verifyBlobKzgProofBatch(blobs.slice(0, 1), commitments, proofs)).toThrowError(
        "Requires equal number of blobs/commitments/proofs"
      );
      expect(() => verifyBlobKzgProofBatch(blobs, commitments.slice(0, 1), proofs)).toThrowError(
        "Requires equal number of blobs/commitments/proofs"
      );
      expect(() => verifyBlobKzgProofBatch(blobs, commitments, proofs.slice(0, 1))).toThrowError(
        "Requires equal number of blobs/commitments/proofs"
      );
    });
  });

  describe("tests for das functions", () => {
    it("round trip blob to cells to blob", () => {
      const blob = generateRandomBlob();
      const cells = computeCells(blob);
      const newBlob = cellsToBlob(cells);
      assertBytesEqual(blob, newBlob);
    });

    it("proofs should verify", () => {
      const blob = generateRandomBlob();
      const commitment = blobToKzgCommitment(blob);
      const [cells, proofs] = computeCellsAndKzgProofs(blob);
      for (const [i] of cells.entries()) {
        verifyCellKzgProof(commitment, i, cells[i], proofs[i]);
      }
    });

    it("proofs should verify in batch", () => {
      const count = 3;
      const blobs = new Array(count);
      const commitments = new Array(count);
      const row_indices = new Array(count * CELLS_PER_EXT_BLOB);
      const column_indices = new Array(count * CELLS_PER_EXT_BLOB);
      const cells = new Array(count * CELLS_PER_EXT_BLOB);
      const proofs = new Array(count * CELLS_PER_EXT_BLOB);

      for (const [i] of blobs.entries()) {
        blobs[i] = generateRandomBlob();
        commitments[i] = blobToKzgCommitment(blobs[i]);
        const [blobCells, blobCellProofs] = computeCellsAndKzgProofs(blobs[i]);
        for (let j = 0; j < CELLS_PER_EXT_BLOB; j++) {
          const index = i * CELLS_PER_EXT_BLOB + j;
          row_indices[index] = i;
          column_indices[index] = j;
          cells[index] = blobCells[j];
          proofs[index] = blobCellProofs[j];
        }
      }

      verifyCellKzgProofBatch(commitments, row_indices, column_indices, cells, proofs);
    });
  });
});<|MERGE_RESOLUTION|>--- conflicted
+++ resolved
@@ -13,6 +13,7 @@
 import kzg from "../lib/kzg";
 import type {ProofResult} from "../lib/kzg";
 const {
+  // EIP-4844
   loadTrustedSetup,
   blobToKzgCommitment,
   computeKzgProof,
@@ -24,22 +25,19 @@
   BYTES_PER_COMMITMENT,
   BYTES_PER_PROOF,
   BYTES_PER_FIELD_ELEMENT,
-<<<<<<< HEAD
+
+  // EIP-7594
   CELLS_PER_EXT_BLOB,
-  ProofResult,
   computeCellsAndKzgProofs,
   verifyCellKzgProof,
   computeCells,
   cellsToBlob,
   verifyCellKzgProofBatch,
   recoverAllCells,
-} from "../lib/kzg";
-=======
 } = kzg;
 // not exported by types, only exported for testing purposes
 const getTrustedSetupFilepath = (kzg as any).getTrustedSetupFilepath as (filePath?: string) => string;
 const DEFAULT_TRUSTED_SETUP_PATH = (kzg as any).DEFAULT_TRUSTED_SETUP_PATH as string;
->>>>>>> 98c419ee
 
 const TEST_SETUP_FILE_PATH_JSON = resolve(__dirname, "__fixtures__", "trusted_setup.json");
 const TEST_SETUP_FILE_PATH_TXT = resolve(__dirname, "__fixtures__", "trusted_setup.txt");
