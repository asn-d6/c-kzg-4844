/*
 * Copyright 2024 Benjamin Edgington
 *
 * Licensed under the Apache License, Version 2.0 (the "License");
 * you may not use this file except in compliance with the License.
 * You may obtain a copy of the License at
 *
 *     http://www.apache.org/licenses/LICENSE-2.0
 *
 * Unless required by applicable law or agreed to in writing, software
 * distributed under the License is distributed on an "AS IS" BASIS,
 * WITHOUT WARRANTIES OR CONDITIONS OF ANY KIND, either express or implied.
 * See the License for the specific language governing permissions and
 * limitations under the License.
 */

#include "setup.h"
#include "eip7594.h"

<<<<<<< HEAD
#include <inttypes.h> /* For SCNu64 */
=======
#include <assert.h>   /* For assert */
#include <inttypes.h> /* For SCNu64 */
#include <stdio.h>    /* For FILE */
#include <stdlib.h>   /* For NULL */
#include <string.h>   /* For memcpy */
>>>>>>> 387685e9

////////////////////////////////////////////////////////////////////////////////////////////////////
// Macros
////////////////////////////////////////////////////////////////////////////////////////////////////

/** The number of bytes in a g1 point. */
#define BYTES_PER_G1 48

/** The number of bytes in a g2 point. */
#define BYTES_PER_G2 96

/** The number of g1 points in a trusted setup. */
#define NUM_G1_POINTS FIELD_ELEMENTS_PER_BLOB

/** The number of g2 points in a trusted setup. */
#define NUM_G2_POINTS 65

////////////////////////////////////////////////////////////////////////////////////////////////////
// Trusted Setup Functions
////////////////////////////////////////////////////////////////////////////////////////////////////

/**
 * Generate powers of a root of unity in the field.
 *
 * @param[out] out   The roots of unity (length `width + 1`)
 * @param[in]  root  A root of unity
 * @param[in]  width One less than the size of `out`
 *
 * @remark `root` must be such that `root ^ width` is equal to one, but no smaller power of `root`
 * is equal to one.
 */
static C_KZG_RET expand_root_of_unity(fr_t *out, const fr_t *root, uint64_t width) {
    uint64_t i;

    /* We assume it's at least two */
    if (width < 2) {
        return C_KZG_BADARGS;
    }

    /* We know what these will be */
    out[0] = FR_ONE;
    out[1] = *root;

    /* Compute powers of root */
    for (i = 2; i <= width; i++) {
        blst_fr_mul(&out[i], &out[i - 1], root);
        if (fr_is_one(&out[i])) break;
    }

    /* We expect the last entry to be one */
    if (i != width || !fr_is_one(&out[width])) {
        return C_KZG_BADARGS;
    }

    return C_KZG_OK;
}

/**
 * Initialize the roots of unity.
 *
 * @param[out]  s   Pointer to KZGSettings
 */
static C_KZG_RET compute_roots_of_unity(KZGSettings *s) {
    C_KZG_RET ret;
    fr_t root_of_unity;

    uint32_t max_scale = 0;
    while ((1ULL << max_scale) < FIELD_ELEMENTS_PER_EXT_BLOB)
        max_scale++;

    /* Ensure this element will exist */
    if (max_scale >= NUM_ELEMENTS(SCALE2_ROOT_OF_UNITY)) {
        return C_KZG_BADARGS;
    }

    /* Get the right subgroup generator */
    blst_fr_from_uint64(&root_of_unity, SCALE2_ROOT_OF_UNITY[max_scale]);

    /* Populate the roots of unity */
    ret = expand_root_of_unity(s->roots_of_unity, &root_of_unity, FIELD_ELEMENTS_PER_EXT_BLOB);
    if (ret != C_KZG_OK) goto out;

    /* Copy all but the last root to the roots of unity */
    memcpy(s->brp_roots_of_unity, s->roots_of_unity, sizeof(fr_t) * FIELD_ELEMENTS_PER_EXT_BLOB);

    /* Apply the bit reversal permutation to the roots of unity */
    ret = bit_reversal_permutation(
        s->brp_roots_of_unity, sizeof(fr_t), FIELD_ELEMENTS_PER_EXT_BLOB
    );
    if (ret != C_KZG_OK) goto out;

    /* Populate reverse roots of unity */
    for (uint64_t i = 0; i <= FIELD_ELEMENTS_PER_EXT_BLOB; i++) {
        s->reverse_roots_of_unity[i] = s->roots_of_unity[FIELD_ELEMENTS_PER_EXT_BLOB - i];
    }

out:
    return ret;
}

/**
 * Free a trusted setup (KZGSettings).
 *
 * @param[in] s The trusted setup to free
 *
 * @remark This does nothing if `s` is NULL.
 */
void free_trusted_setup(KZGSettings *s) {
    if (s == NULL) return;
    c_kzg_free(s->brp_roots_of_unity);
    c_kzg_free(s->roots_of_unity);
    c_kzg_free(s->reverse_roots_of_unity);
    c_kzg_free(s->g1_values_monomial);
    c_kzg_free(s->g1_values_lagrange_brp);
    c_kzg_free(s->g2_values_monomial);

    /*
     * If for whatever reason we accidentally call free_trusted_setup() on an uninitialized
     * structure, we don't want to deference these 2d arrays.  Without these NULL checks, it's
     * possible for there to be a segmentation fault via null pointer dereference.
     */
    if (s->x_ext_fft_columns != NULL) {
        for (size_t i = 0; i < CELLS_PER_EXT_BLOB; i++) {
            c_kzg_free(s->x_ext_fft_columns[i]);
        }
    }
    if (s->tables != NULL) {
        for (size_t i = 0; i < CELLS_PER_EXT_BLOB; i++) {
            c_kzg_free(s->tables[i]);
        }
    }
    c_kzg_free(s->x_ext_fft_columns);
    c_kzg_free(s->tables);
    s->wbits = 0;
    s->scratch_size = 0;
}

/**
 * The first part of the Toeplitz matrix multiplication algorithm: the Fourier transform of the
 * vector x extended.
 *
 * @param[out]  out The FFT of the extension of x, size n * 2
 * @param[in]   x   The input vector, size n
 * @param[in]   n   The length of the input vector x
 * @param[in]   s   The trusted setup
 */
static C_KZG_RET toeplitz_part_1(g1_t *out, const g1_t *x, size_t n, const KZGSettings *s) {
    C_KZG_RET ret;
    size_t n2 = n * 2;
    g1_t *x_ext;

    /* Create extended array of points */
    ret = new_g1_array(&x_ext, n2);
    if (ret != C_KZG_OK) goto out;

    /* Copy x & extend with zero */
    for (size_t i = 0; i < n; i++) {
        x_ext[i] = x[i];
    }
    for (size_t i = n; i < n2; i++) {
        x_ext[i] = G1_IDENTITY;
    }

    /* Peform forward transformation */
    ret = g1_fft(out, x_ext, n2, s);
    if (ret != C_KZG_OK) goto out;

out:
    c_kzg_free(x_ext);
    return ret;
}

/**
 * Initialize fields for FK20 multi-proof computations.
 *
 * @param[out]  s   Pointer to KZGSettings to initialize
 */
static C_KZG_RET init_fk20_multi_settings(KZGSettings *s) {
    C_KZG_RET ret;
    uint64_t n, k, k2;
    g1_t *x = NULL;
    g1_t *points = NULL;
    blst_p1_affine *p_affine = NULL;
    bool precompute = s->wbits != 0;

    n = FIELD_ELEMENTS_PER_EXT_BLOB / 2;
    k = n / FIELD_ELEMENTS_PER_CELL;
    k2 = 2 * k;

    if (FIELD_ELEMENTS_PER_CELL >= NUM_G2_POINTS) {
        ret = C_KZG_BADARGS;
        goto out;
    }

    /* Allocate space for arrays */
    ret = new_g1_array(&x, k);
    if (ret != C_KZG_OK) goto out;
    ret = new_g1_array(&points, k2);
    if (ret != C_KZG_OK) goto out;

    /* Allocate space for array of pointers, this is a 2D array */
    ret = c_kzg_calloc((void **)&s->x_ext_fft_columns, k2, sizeof(void *));
    if (ret != C_KZG_OK) goto out;
    for (size_t i = 0; i < k2; i++) {
        ret = new_g1_array(&s->x_ext_fft_columns[i], FIELD_ELEMENTS_PER_CELL);
        if (ret != C_KZG_OK) goto out;
    }

    for (size_t offset = 0; offset < FIELD_ELEMENTS_PER_CELL; offset++) {
        /* Compute x, sections of the g1 values */
        size_t start = n - FIELD_ELEMENTS_PER_CELL - 1 - offset;
        for (size_t i = 0; i < k - 1; i++) {
            size_t j = start - i * FIELD_ELEMENTS_PER_CELL;
            x[i] = s->g1_values_monomial[j];
        }
        x[k - 1] = G1_IDENTITY;

        /* Compute points, the fft of an extended x */
        ret = toeplitz_part_1(points, x, k, s);
        if (ret != C_KZG_OK) goto out;

        /* Reorganize from rows into columns */
        for (size_t row = 0; row < k2; row++) {
            s->x_ext_fft_columns[row][offset] = points[row];
        }
    }

    if (precompute) {
        /* Allocate space for precomputed tables */
        ret = c_kzg_calloc((void **)&s->tables, k2, sizeof(void *));
        if (ret != C_KZG_OK) goto out;

        /* Allocate space for points in affine representation */
        ret = c_kzg_calloc((void **)&p_affine, FIELD_ELEMENTS_PER_CELL, sizeof(blst_p1_affine));
        if (ret != C_KZG_OK) goto out;

        /* Calculate the size of each table, this can be re-used */
        size_t table_size = blst_p1s_mult_wbits_precompute_sizeof(
            s->wbits, FIELD_ELEMENTS_PER_CELL
        );

        for (size_t i = 0; i < k2; i++) {
            /* Transform the points to affine representation */
            const blst_p1 *p_arg[2] = {s->x_ext_fft_columns[i], NULL};
            blst_p1s_to_affine(p_affine, p_arg, FIELD_ELEMENTS_PER_CELL);
            const blst_p1_affine *points_arg[2] = {p_affine, NULL};

            /* Allocate space for the table */
            ret = c_kzg_malloc((void **)&s->tables[i], table_size);
            if (ret != C_KZG_OK) goto out;

            /* Compute table for fixed-base MSM */
            blst_p1s_mult_wbits_precompute(
                s->tables[i], s->wbits, points_arg, FIELD_ELEMENTS_PER_CELL
            );
        }

        /* Calculate the size of the scratch */
        s->scratch_size = blst_p1s_mult_wbits_scratch_sizeof(FIELD_ELEMENTS_PER_CELL);
    }

out:
    c_kzg_free(x);
    c_kzg_free(points);
    c_kzg_free(p_affine);
    return ret;
}

/**
 * Basic sanity check that the trusted setup was loaded in Lagrange form.
 *
 * @param[in] s  Pointer to the stored trusted setup data
 * @param[in] n1 Number of `g1` points in trusted_setup
 * @param[in] n2 Number of `g2` points in trusted_setup
 */
static C_KZG_RET is_trusted_setup_in_lagrange_form(const KZGSettings *s, size_t n1, size_t n2) {
    /* Trusted setup is too small; we can't work with this */
    if (n1 < 2 || n2 < 2) {
        return C_KZG_BADARGS;
    }

    /*
     * If the following pairing equation checks out:
     *     e(G1_SETUP[1], G2_SETUP[0]) ?= e(G1_SETUP[0], G2_SETUP[1])
     * then the trusted setup was loaded in monomial form.
     * If so, error out since we want the trusted setup in Lagrange form.
     */
    bool is_monomial_form = pairings_verify(
        &s->g1_values_lagrange_brp[1],
        &s->g2_values_monomial[0],
        &s->g1_values_lagrange_brp[0],
        &s->g2_values_monomial[1]
    );
    return is_monomial_form ? C_KZG_BADARGS : C_KZG_OK;
}

/**
 * Load trusted setup into a KZGSettings.
 *
 * @param[out]  out                     Pointer to the stored trusted setup
 * @param[in]   g1_monomial_bytes       Array of G1 points in monomial form
 * @param[in]   num_g1_monomial_bytes   Number of g1 monomial bytes
 * @param[in]   g1_lagrange_bytes       Array of G1 points in Lagrange form
 * @param[in]   num_g1_lagrange_bytes   Number of g1 Lagrange bytes
 * @param[in]   g2_monomial_bytes       Array of G2 points in monomial form
 * @param[in]   num_g2_monomial_bytes   Number of g2 monomial bytes
 * @param[in]   precompute              Configurable value between 0-15
 *
 * @remark Free afterwards use with free_trusted_setup().
 */
C_KZG_RET load_trusted_setup(
    KZGSettings *out,
    const uint8_t *g1_monomial_bytes,
    size_t num_g1_monomial_bytes,
    const uint8_t *g1_lagrange_bytes,
    size_t num_g1_lagrange_bytes,
    const uint8_t *g2_monomial_bytes,
    size_t num_g2_monomial_bytes,
    size_t precompute
) {
    C_KZG_RET ret;

    out->brp_roots_of_unity = NULL;
    out->roots_of_unity = NULL;
    out->reverse_roots_of_unity = NULL;
    out->g1_values_monomial = NULL;
    out->g1_values_lagrange_brp = NULL;
    out->g2_values_monomial = NULL;
    out->x_ext_fft_columns = NULL;
    out->tables = NULL;

    /* It seems that blst limits the input to 15 */
    if (precompute > 15) {
        ret = C_KZG_BADARGS;
        goto out_error;
    }

    /*
     * This is the window size for the windowed multiplication in proof generation. The larger wbits
     * is, the faster the MSM will be, but the size of the precomputed table will grow
     * exponentially. With 8 bits, the tables are 96 MiB; with 9 bits, the tables are 192 MiB and so
     * forth. From our testing, there are diminishing returns after 8 bits.
     */
    out->wbits = precompute;

    /* Sanity check in case this is called directly */
    if (num_g1_monomial_bytes != NUM_G1_POINTS * BYTES_PER_G1 ||
        num_g1_lagrange_bytes != NUM_G1_POINTS * BYTES_PER_G1 ||
        num_g2_monomial_bytes != NUM_G2_POINTS * BYTES_PER_G2) {
        ret = C_KZG_BADARGS;
        goto out_error;
    }

    /* 1<<max_scale is the smallest power of 2 >= n1 */
    uint32_t max_scale = 0;
    while ((1ULL << max_scale) < NUM_G1_POINTS)
        max_scale++;

    /* Allocate all of our arrays */
    ret = new_fr_array(&out->brp_roots_of_unity, FIELD_ELEMENTS_PER_EXT_BLOB);
    if (ret != C_KZG_OK) goto out_error;
    ret = new_fr_array(&out->roots_of_unity, FIELD_ELEMENTS_PER_EXT_BLOB + 1);
    if (ret != C_KZG_OK) goto out_error;
    ret = new_fr_array(&out->reverse_roots_of_unity, FIELD_ELEMENTS_PER_EXT_BLOB + 1);
    if (ret != C_KZG_OK) goto out_error;
    ret = new_g1_array(&out->g1_values_monomial, NUM_G1_POINTS);
    if (ret != C_KZG_OK) goto out_error;
    ret = new_g1_array(&out->g1_values_lagrange_brp, NUM_G1_POINTS);
    if (ret != C_KZG_OK) goto out_error;
    ret = new_g2_array(&out->g2_values_monomial, NUM_G2_POINTS);
    if (ret != C_KZG_OK) goto out_error;

    /* Convert all g1 monomial bytes to g1 points */
    for (uint64_t i = 0; i < NUM_G1_POINTS; i++) {
        blst_p1_affine g1_affine;
        BLST_ERROR err = blst_p1_uncompress(&g1_affine, &g1_monomial_bytes[BYTES_PER_G1 * i]);
        if (err != BLST_SUCCESS) {
            ret = C_KZG_BADARGS;
            goto out_error;
        }
        blst_p1_from_affine(&out->g1_values_monomial[i], &g1_affine);
    }

    /* Convert all g1 Lagrange bytes to g1 points */
    for (uint64_t i = 0; i < NUM_G1_POINTS; i++) {
        blst_p1_affine g1_affine;
        BLST_ERROR err = blst_p1_uncompress(&g1_affine, &g1_lagrange_bytes[BYTES_PER_G1 * i]);
        if (err != BLST_SUCCESS) {
            ret = C_KZG_BADARGS;
            goto out_error;
        }
        blst_p1_from_affine(&out->g1_values_lagrange_brp[i], &g1_affine);
    }

    /* Convert all g2 bytes to g2 points */
    for (uint64_t i = 0; i < NUM_G2_POINTS; i++) {
        blst_p2_affine g2_affine;
        BLST_ERROR err = blst_p2_uncompress(&g2_affine, &g2_monomial_bytes[BYTES_PER_G2 * i]);
        if (err != BLST_SUCCESS) {
            ret = C_KZG_BADARGS;
            goto out_error;
        }
        blst_p2_from_affine(&out->g2_values_monomial[i], &g2_affine);
    }

    /* Make sure the trusted setup was loaded in Lagrange form */
    ret = is_trusted_setup_in_lagrange_form(out, NUM_G1_POINTS, NUM_G2_POINTS);
    if (ret != C_KZG_OK) goto out_error;

    /* Compute roots of unity and permute the G1 trusted setup */
    ret = compute_roots_of_unity(out);
    if (ret != C_KZG_OK) goto out_error;

    /* Bit reverse the Lagrange form points */
    ret = bit_reversal_permutation(out->g1_values_lagrange_brp, sizeof(g1_t), NUM_G1_POINTS);
    if (ret != C_KZG_OK) goto out_error;

    /* Setup for FK20 proof computation */
    ret = init_fk20_multi_settings(out);
    if (ret != C_KZG_OK) goto out_error;

    goto out_success;

out_error:
    /*
     * Note: this only frees the fields in the KZGSettings structure. It does not free the
     * KZGSettings structure memory. If necessary, that must be done by the caller.
     */
    free_trusted_setup(out);
out_success:
    return ret;
}

/**
 * Load trusted setup from a file.
 *
 * @param[out]  out         Pointer to the loaded trusted setup data
 * @param[in]   in          File handle for input
 * @param[in]   precompute  Configurable value between 0-15
 *
 * @remark See also load_trusted_setup().
 * @remark The input file will not be closed.
 * @remark The file format is `n1 n2 g1_1 g1_2 ... g1_n1 g2_1 ... g2_n2` where the first two numbers
 * are in decimal and the remainder are hexstrings and any whitespace can be used as separators.
 */
C_KZG_RET load_trusted_setup_file(KZGSettings *out, FILE *in, size_t precompute) {
    C_KZG_RET ret;
    int num_matches;
    uint64_t i;
    uint8_t *g1_monomial_bytes = NULL;
    uint8_t *g1_lagrange_bytes = NULL;
    uint8_t *g2_monomial_bytes = NULL;

    /* Allocate space for points */
    ret = c_kzg_calloc((void **)&g1_monomial_bytes, NUM_G1_POINTS, BYTES_PER_G1);
    if (ret != C_KZG_OK) goto out;
    ret = c_kzg_calloc((void **)&g1_lagrange_bytes, NUM_G1_POINTS, BYTES_PER_G1);
    if (ret != C_KZG_OK) goto out;
    ret = c_kzg_calloc((void **)&g2_monomial_bytes, NUM_G2_POINTS, BYTES_PER_G2);
    if (ret != C_KZG_OK) goto out;

    /* Read the number of g1 points */
    num_matches = fscanf(in, "%" SCNu64, &i);
    if (num_matches != 1 || i != NUM_G1_POINTS) {
        ret = C_KZG_BADARGS;
        goto out;
    }

    /* Read the number of g2 points */
    num_matches = fscanf(in, "%" SCNu64, &i);
    if (num_matches != 1 || i != NUM_G2_POINTS) {
        ret = C_KZG_BADARGS;
        goto out;
    }

    /* Read all of the g1 points in Lagrange form, byte by byte */
    for (i = 0; i < NUM_G1_POINTS * BYTES_PER_G1; i++) {
        num_matches = fscanf(in, "%2hhx", &g1_lagrange_bytes[i]);
        if (num_matches != 1) {
            ret = C_KZG_BADARGS;
            goto out;
        }
    }

    /* Read all of the g2 points in monomial form, byte by byte */
    for (i = 0; i < NUM_G2_POINTS * BYTES_PER_G2; i++) {
        num_matches = fscanf(in, "%2hhx", &g2_monomial_bytes[i]);
        if (num_matches != 1) {
            ret = C_KZG_BADARGS;
            goto out;
        }
    }

    /* Read all of the g1 points in monomial form, byte by byte */
    /* Note: this is last because it is an extension for EIP-7594 */
    for (i = 0; i < NUM_G1_POINTS * BYTES_PER_G1; i++) {
        num_matches = fscanf(in, "%2hhx", &g1_monomial_bytes[i]);
        if (num_matches != 1) {
            ret = C_KZG_BADARGS;
            goto out;
        }
    }

    ret = load_trusted_setup(
        out,
        g1_monomial_bytes,
        NUM_G1_POINTS * BYTES_PER_G1,
        g1_lagrange_bytes,
        NUM_G1_POINTS * BYTES_PER_G1,
        g2_monomial_bytes,
        NUM_G2_POINTS * BYTES_PER_G2,
        precompute
    );

out:
    c_kzg_free(g1_monomial_bytes);
    c_kzg_free(g1_lagrange_bytes);
    c_kzg_free(g2_monomial_bytes);
    return ret;
}<|MERGE_RESOLUTION|>--- conflicted
+++ resolved
@@ -15,17 +15,15 @@
  */
 
 #include "setup.h"
+#include "common.h"
 #include "eip7594.h"
-
-<<<<<<< HEAD
-#include <inttypes.h> /* For SCNu64 */
-=======
+#include "fft.h"
+
 #include <assert.h>   /* For assert */
 #include <inttypes.h> /* For SCNu64 */
 #include <stdio.h>    /* For FILE */
 #include <stdlib.h>   /* For NULL */
 #include <string.h>   /* For memcpy */
->>>>>>> 387685e9
 
 ////////////////////////////////////////////////////////////////////////////////////////////////////
 // Macros
